--- conflicted
+++ resolved
@@ -13,15 +13,6 @@
 #[cfg_attr(feature = "serde-serialize", derive(Serialize, Deserialize))]
 #[cfg_attr(
     feature = "serde-serialize",
-<<<<<<< HEAD
-    serde(bound(serialize = "DefaultAllocator: Allocator<N, D>,
-         MatrixN<N, D>: Serialize"))
-)]
-#[cfg_attr(
-    feature = "serde-serialize",
-    serde(bound(deserialize = "DefaultAllocator: Allocator<N, D>,
-         MatrixN<N, D>: Deserialize<'de>"))
-=======
     serde(bound(
         serialize = "DefaultAllocator: Allocator<N, D>,
          MatrixN<N, D>: Serialize"
@@ -33,7 +24,6 @@
         deserialize = "DefaultAllocator: Allocator<N, D>,
          MatrixN<N, D>: Deserialize<'de>"
     ))
->>>>>>> d702bf03
 )]
 #[derive(Clone, Debug)]
 pub struct Cholesky<N: Real, D: Dim>
