#[cfg(feature = "serde-serialize")]
use serde::{Deserialize, Serialize};

use num_complex::Complex;
use std::ops::MulAssign;

use alga::general::Real;
use allocator::Allocator;
use base::{DefaultAllocator, Matrix, Matrix2x3, MatrixMN, Vector2, VectorN};
use constraint::{SameNumberOfRows, ShapeConstraint};
use dimension::{Dim, DimDiff, DimMin, DimMinimum, DimSub, U1, U2};
use storage::Storage;

use geometry::UnitComplex;
use linalg::givens;
use linalg::symmetric_eigen;
use linalg::Bidiagonal;

/// Singular Value Decomposition of a general matrix.
#[cfg_attr(feature = "serde-serialize", derive(Serialize, Deserialize))]
#[cfg_attr(
    feature = "serde-serialize",
    serde(bound(
        serialize = "DefaultAllocator: Allocator<N, R, C>                +
                           Allocator<N, DimMinimum<R, C>>    +
                           Allocator<N, DimMinimum<R, C>, C> +
                           Allocator<N, R, DimMinimum<R, C>>,
         MatrixMN<N, R, DimMinimum<R, C>>: Serialize,
         MatrixMN<N, DimMinimum<R, C>, C>: Serialize,
         VectorN<N, DimMinimum<R, C>>: Serialize"
    ))
)]
#[cfg_attr(
    feature = "serde-serialize",
    serde(bound(
        deserialize = "DefaultAllocator: Allocator<N, R, C>                +
                           Allocator<N, DimMinimum<R, C>>    +
                           Allocator<N, DimMinimum<R, C>, C> +
                           Allocator<N, R, DimMinimum<R, C>>,
         MatrixMN<N, R, DimMinimum<R, C>>: Deserialize<'de>,
         MatrixMN<N, DimMinimum<R, C>, C>: Deserialize<'de>,
         VectorN<N, DimMinimum<R, C>>: Deserialize<'de>"
    ))
)]
#[derive(Clone, Debug)]
pub struct SVD<N: Real, R: DimMin<C>, C: Dim>
where DefaultAllocator: Allocator<N, DimMinimum<R, C>, C>
        + Allocator<N, R, DimMinimum<R, C>>
        + Allocator<N, DimMinimum<R, C>>
{
    /// The left-singular vectors `U` of this SVD.
    pub u: Option<MatrixMN<N, R, DimMinimum<R, C>>>,
    /// The right-singular vectors `V^t` of this SVD.
    pub v_t: Option<MatrixMN<N, DimMinimum<R, C>, C>>,
    /// The singular values of this SVD.
    pub singular_values: VectorN<N, DimMinimum<R, C>>,
}

impl<N: Real, R: DimMin<C>, C: Dim> Copy for SVD<N, R, C>
where
    DefaultAllocator: Allocator<N, DimMinimum<R, C>, C>
        + Allocator<N, R, DimMinimum<R, C>>
        + Allocator<N, DimMinimum<R, C>>,
    MatrixMN<N, R, DimMinimum<R, C>>: Copy,
    MatrixMN<N, DimMinimum<R, C>, C>: Copy,
    VectorN<N, DimMinimum<R, C>>: Copy,
{}

impl<N: Real, R: DimMin<C>, C: Dim> SVD<N, R, C>
where
    DimMinimum<R, C>: DimSub<U1>, // for Bidiagonal.
    DefaultAllocator: Allocator<N, R, C>
        + Allocator<N, C>
        + Allocator<N, R>
        + Allocator<N, DimDiff<DimMinimum<R, C>, U1>>
        + Allocator<N, DimMinimum<R, C>, C>
        + Allocator<N, R, DimMinimum<R, C>>
        + Allocator<N, DimMinimum<R, C>>,
{
    /// Computes the Singular Value Decomposition of `matrix` using implicit shift.
    pub fn new(matrix: MatrixMN<N, R, C>, compute_u: bool, compute_v: bool) -> Self {
        Self::try_new(matrix, compute_u, compute_v, N::default_epsilon(), 0).unwrap()
    }

    /// Attempts to compute the Singular Value Decomposition of `matrix` using implicit shift.
    ///
    /// # Arguments
    ///
    /// * `compute_u` − set this to `true` to enable the computation of left-singular vectors.
    /// * `compute_v` − set this to `true` to enable the computation of left-singular vectors.
    /// * `eps`       − tolerance used to determine when a value converged to 0.
    /// * `max_niter` − maximum total number of iterations performed by the algorithm. If this
    /// number of iteration is exceeded, `None` is returned. If `niter == 0`, then the algorithm
    /// continues indefinitely until convergence.
    pub fn try_new(
        mut matrix: MatrixMN<N, R, C>,
        compute_u: bool,
        compute_v: bool,
        eps: N,
        max_niter: usize,
    ) -> Option<Self>
    {
        assert!(
            matrix.len() != 0,
            "Cannot compute the SVD of an empty matrix."
        );
        let (nrows, ncols) = matrix.data.shape();
        let min_nrows_ncols = nrows.min(ncols);
        let dim = min_nrows_ncols.value();

        let m_amax = matrix.amax();

        if !m_amax.is_zero() {
            matrix /= m_amax;
        }

        let mut b = Bidiagonal::new(matrix);
        let mut u = if compute_u { Some(b.u()) } else { None };
        let mut v_t = if compute_v { Some(b.v_t()) } else { None };

        let mut niter = 0;
        let (mut start, mut end) = Self::delimit_subproblem(&mut b, &mut u, &mut v_t, dim - 1, eps);

        while end != start {
            let subdim = end - start + 1;

            // Solve the subproblem.
            if subdim > 2 {
                let m = end - 1;
                let n = end;

                let mut vec;
                {
                    let dm = b.diagonal[m];
                    let dn = b.diagonal[n];
                    let fm = b.off_diagonal[m];

                    let tmm = dm * dm + b.off_diagonal[m - 1] * b.off_diagonal[m - 1];
                    let tmn = dm * fm;
                    let tnn = dn * dn + fm * fm;

                    let shift = symmetric_eigen::wilkinson_shift(tmm, tnn, tmn);

                    vec = Vector2::new(
                        b.diagonal[start] * b.diagonal[start] - shift,
                        b.diagonal[start] * b.off_diagonal[start],
                    );
                }

                for k in start..n {
                    let m12 = if k == n - 1 {
                        N::zero()
                    } else {
                        b.off_diagonal[k + 1]
                    };

                    let mut subm = Matrix2x3::new(
                        b.diagonal[k],
                        b.off_diagonal[k],
                        N::zero(),
                        N::zero(),
                        b.diagonal[k + 1],
                        m12,
                    );

                    if let Some((rot1, norm1)) = givens::cancel_y(&vec) {
                        rot1.conjugate()
                            .rotate_rows(&mut subm.fixed_columns_mut::<U2>(0));

                        if k > start {
                            // This is not the first iteration.
                            b.off_diagonal[k - 1] = norm1;
                        }

                        let v = Vector2::new(subm[(0, 0)], subm[(1, 0)]);
                        // FIXME: does the case `v.y == 0` ever happen?
                        let (rot2, norm2) =
                            givens::cancel_y(&v).unwrap_or((UnitComplex::identity(), subm[(0, 0)]));
                        rot2.rotate(&mut subm.fixed_columns_mut::<U2>(1));
                        subm[(0, 0)] = norm2;

                        if let Some(ref mut v_t) = v_t {
                            if b.is_upper_diagonal() {
                                rot1.rotate(&mut v_t.fixed_rows_mut::<U2>(k));
                            } else {
                                rot2.rotate(&mut v_t.fixed_rows_mut::<U2>(k));
                            }
                        }

                        if let Some(ref mut u) = u {
                            if b.is_upper_diagonal() {
                                rot2.inverse()
                                    .rotate_rows(&mut u.fixed_columns_mut::<U2>(k));
                            } else {
                                rot1.inverse()
                                    .rotate_rows(&mut u.fixed_columns_mut::<U2>(k));
                            }
                        }

                        b.diagonal[k + 0] = subm[(0, 0)];
                        b.diagonal[k + 1] = subm[(1, 1)];
                        b.off_diagonal[k + 0] = subm[(0, 1)];

                        if k != n - 1 {
                            b.off_diagonal[k + 1] = subm[(1, 2)];
                        }

                        vec.x = subm[(0, 1)];
                        vec.y = subm[(0, 2)];
                    } else {
                        break;
                    }
                }
            } else if subdim == 2 {
                // Solve the remaining 2x2 subproblem.
                let (u2, s, v2) = Self::compute_2x2_uptrig_svd(
                    b.diagonal[start],
                    b.off_diagonal[start],
                    b.diagonal[start + 1],
                    compute_u && b.is_upper_diagonal() || compute_v && !b.is_upper_diagonal(),
                    compute_v && b.is_upper_diagonal() || compute_u && !b.is_upper_diagonal(),
                );

                b.diagonal[start + 0] = s[0];
                b.diagonal[start + 1] = s[1];
                b.off_diagonal[start] = N::zero();

                if let Some(ref mut u) = u {
                    let rot = if b.is_upper_diagonal() {
                        u2.unwrap()
                    } else {
                        v2.unwrap()
                    };
                    rot.rotate_rows(&mut u.fixed_columns_mut::<U2>(start));
                }

                if let Some(ref mut v_t) = v_t {
                    let rot = if b.is_upper_diagonal() {
                        v2.unwrap()
                    } else {
                        u2.unwrap()
                    };
                    rot.inverse().rotate(&mut v_t.fixed_rows_mut::<U2>(start));
                }

                end -= 1;
            }

            // Re-delimit the subproblem in case some decoupling occurred.
            let sub = Self::delimit_subproblem(&mut b, &mut u, &mut v_t, end, eps);
            start = sub.0;
            end = sub.1;

            niter += 1;
            if niter == max_niter {
                return None;
            }
        }

        b.diagonal *= m_amax;

        // Ensure all singular value are non-negative.
        for i in 0..dim {
            let sval = b.diagonal[i];
            if sval < N::zero() {
                b.diagonal[i] = -sval;

                if let Some(ref mut u) = u {
                    u.column_mut(i).neg_mut();
                }
            }
        }

        Some(SVD {
            u: u,
            v_t: v_t,
            singular_values: b.diagonal,
        })
    }

    // Explicit formulaes inspired from the paper "Computing the Singular Values of 2-by-2 Complex
    // Matrices", Sanzheng Qiao and Xiaohong Wang.
    // http://www.cas.mcmaster.ca/sqrl/papers/sqrl5.pdf
    fn compute_2x2_uptrig_svd(
        m11: N,
        m12: N,
        m22: N,
        compute_u: bool,
        compute_v: bool,
    ) -> (Option<UnitComplex<N>>, Vector2<N>, Option<UnitComplex<N>>)
    {
        let two: N = ::convert(2.0f64);
        let half: N = ::convert(0.5f64);

        let denom = (m11 + m22).hypot(m12) + (m11 - m22).hypot(m12);

        // NOTE: v1 is the singular value that is the closest to m22.
        // This prevents cancellation issues when constructing the vector `csv` below. If we chose
        // otherwise, we would have v1 ~= m11 when m12 is small. This would cause catastrophic
        // cancellation on `v1 * v1 - m11 * m11` below.
        let v1 = two * m11 * m22 / denom;
        let v2 = half * denom;

        let mut u = None;
        let mut v_t = None;

        if compute_u || compute_v {
            let csv = Vector2::new(m11 * m12, v1 * v1 - m11 * m11).normalize();

            if compute_v {
                v_t = Some(UnitComplex::new_unchecked(Complex::new(csv.x, csv.y)));
            }

            if compute_u {
                let cu = (m11 * csv.x + m12 * csv.y) / v1;
                let su = (m22 * csv.y) / v1;

                u = Some(UnitComplex::new_unchecked(Complex::new(cu, su)));
            }
        }

        (u, Vector2::new(v1, v2), v_t)
    }

    /*
    fn display_bidiag(b: &Bidiagonal<N, R, C>, begin: usize, end: usize) {
        for i in begin .. end {
            for k in begin .. i {
                print!("    ");
            }
            println!("{}  {}", b.diagonal[i], b.off_diagonal[i]);
        }
        for k in begin .. end {
            print!("    ");
        }
        println!("{}", b.diagonal[end]);
    }
    */

    fn delimit_subproblem(
        b: &mut Bidiagonal<N, R, C>,
        u: &mut Option<MatrixMN<N, R, DimMinimum<R, C>>>,
        v_t: &mut Option<MatrixMN<N, DimMinimum<R, C>, C>>,
        end: usize,
        eps: N,
    ) -> (usize, usize)
    {
        let mut n = end;

        while n > 0 {
            let m = n - 1;

            if b.off_diagonal[m].is_zero()
                || b.off_diagonal[m].abs() <= eps * (b.diagonal[n].abs() + b.diagonal[m].abs())
            {
                b.off_diagonal[m] = N::zero();
            } else if b.diagonal[m].abs() <= eps {
                b.diagonal[m] = N::zero();
                Self::cancel_horizontal_off_diagonal_elt(b, u, v_t, m, m + 1);

                if m != 0 {
                    Self::cancel_vertical_off_diagonal_elt(b, u, v_t, m - 1);
                }
            } else if b.diagonal[n].abs() <= eps {
                b.diagonal[n] = N::zero();
                Self::cancel_vertical_off_diagonal_elt(b, u, v_t, m);
            } else {
                break;
            }

            n -= 1;
        }

        if n == 0 {
            return (0, 0);
        }

        let mut new_start = n - 1;
        while new_start > 0 {
            let m = new_start - 1;

            if b.off_diagonal[m].abs() <= eps * (b.diagonal[new_start].abs() + b.diagonal[m].abs())
            {
                b.off_diagonal[m] = N::zero();
                break;
            }
            // FIXME: write a test that enters this case.
            else if b.diagonal[m].abs() <= eps {
                b.diagonal[m] = N::zero();
                Self::cancel_horizontal_off_diagonal_elt(b, u, v_t, m, n);

                if m != 0 {
                    Self::cancel_vertical_off_diagonal_elt(b, u, v_t, m - 1);
                }
                break;
            }

            new_start -= 1;
        }

        (new_start, n)
    }

    // Cancels the i-th off-diagonal element using givens rotations.
    fn cancel_horizontal_off_diagonal_elt(
        b: &mut Bidiagonal<N, R, C>,
        u: &mut Option<MatrixMN<N, R, DimMinimum<R, C>>>,
        v_t: &mut Option<MatrixMN<N, DimMinimum<R, C>, C>>,
        i: usize,
        end: usize,
    )
    {
        let mut v = Vector2::new(b.off_diagonal[i], b.diagonal[i + 1]);
        b.off_diagonal[i] = N::zero();

        for k in i..end {
            if let Some((rot, norm)) = givens::cancel_x(&v) {
                b.diagonal[k + 1] = norm;

                if b.is_upper_diagonal() {
                    if let Some(ref mut u) = *u {
                        rot.inverse()
                            .rotate_rows(&mut u.fixed_columns_with_step_mut::<U2>(i, k - i));
                    }
                } else if let Some(ref mut v_t) = *v_t {
                    rot.rotate(&mut v_t.fixed_rows_with_step_mut::<U2>(i, k - i));
                }

                if k + 1 != end {
                    v.x = -rot.sin_angle() * b.off_diagonal[k + 1];
                    v.y = b.diagonal[k + 2];
                    b.off_diagonal[k + 1] *= rot.cos_angle();
                }
            } else {
                break;
            }
        }
    }

    // Cancels the i-th off-diagonal element using givens rotations.
    fn cancel_vertical_off_diagonal_elt(
        b: &mut Bidiagonal<N, R, C>,
        u: &mut Option<MatrixMN<N, R, DimMinimum<R, C>>>,
        v_t: &mut Option<MatrixMN<N, DimMinimum<R, C>, C>>,
        i: usize,
    )
    {
        let mut v = Vector2::new(b.diagonal[i], b.off_diagonal[i]);
        b.off_diagonal[i] = N::zero();

        for k in (0..i + 1).rev() {
            if let Some((rot, norm)) = givens::cancel_y(&v) {
                b.diagonal[k] = norm;

                if b.is_upper_diagonal() {
                    if let Some(ref mut v_t) = *v_t {
                        rot.rotate(&mut v_t.fixed_rows_with_step_mut::<U2>(k, i - k));
                    }
                } else if let Some(ref mut u) = *u {
                    rot.inverse()
                        .rotate_rows(&mut u.fixed_columns_with_step_mut::<U2>(k, i - k));
                }

                if k > 0 {
                    v.x = b.diagonal[k - 1];
                    v.y = rot.sin_angle() * b.off_diagonal[k - 1];
                    b.off_diagonal[k - 1] *= rot.cos_angle();
                }
            } else {
                break;
            }
        }
    }

    /// Computes the rank of the decomposed matrix, i.e., the number of singular values greater
    /// than `eps`.
    pub fn rank(&self, eps: N) -> usize {
        assert!(
            eps >= N::zero(),
            "SVD rank: the epsilon must be non-negative."
        );
        self.singular_values.iter().filter(|e| **e > eps).count()
    }

    /// Rebuild the original matrix.
    ///
<<<<<<< HEAD
    /// This is useful if some of the singular values have been manually modified.  Panics if the
    /// right- and left- singular vectors have not been computed at construction-time.
    pub fn recompose(self) -> MatrixMN<N, R, C> {
        let mut u = self.u.expect("SVD recomposition: U has not been computed.");
        let v_t = self
            .v_t
            .expect("SVD recomposition: V^t has not been computed.");

        for i in 0..self.singular_values.len() {
            let val = self.singular_values[i];
            u.column_mut(i).mul_assign(val);
=======
    /// This is useful if some of the singular values have been manually modified.
    /// Returns `Err` if the right- and left- singular vectors have not been
    /// computed at construction-time.
    pub fn recompose(self) -> Result<MatrixMN<N, R, C>, &'static str> {
        match (self.u, self.v_t) {
            (Some(mut u), Some(v_t)) => {
                for i in 0..self.singular_values.len() {
                    let val = self.singular_values[i];
                    u.column_mut(i).mul_assign(val);
                }
                Ok(u * v_t)
            }
            (None, None) => Err("SVD recomposition: U and V^t have not been computed."),
            (None, _) => Err("SVD recomposition: U has not been computed."),
            (_, None) => Err("SVD recomposition: V^t has not been computed.")
>>>>>>> 7a95644a
        }
    }

    /// Computes the pseudo-inverse of the decomposed matrix.
    ///
    /// Any singular value smaller than `eps` is assumed to be zero.
<<<<<<< HEAD
    /// Panics if the right- and left- singular vectors have not been computed at
    /// construction-time.
    pub fn pseudo_inverse(mut self, eps: N) -> MatrixMN<N, C, R>
    where DefaultAllocator: Allocator<N, C, R> {
        assert!(
            eps >= N::zero(),
            "SVD pseudo inverse: the epsilon must be non-negative."
        );
        for i in 0..self.singular_values.len() {
            let val = self.singular_values[i];
=======
    /// Returns `Err` if the right- and left- singular vectors have not
    /// been computed at construction-time.
    pub fn pseudo_inverse(mut self, eps: N) -> Result<MatrixMN<N, C, R>, &'static str>
    where
        DefaultAllocator: Allocator<N, C, R>,
    {
        if eps < N::zero() {
            Err("SVD pseudo inverse: the epsilon must be non-negative.")
        }
        else {
            for i in 0..self.singular_values.len() {
                let val = self.singular_values[i];
>>>>>>> 7a95644a

                if val > eps {
                    self.singular_values[i] = N::one() / val;
                } else {
                    self.singular_values[i] = N::zero();
                }
            }

            self.recompose().map(|m| m.transpose())
        }
    }

    /// Solves the system `self * x = b` where `self` is the decomposed matrix and `x` the unknown.
    ///
    /// Any singular value smaller than `eps` is assumed to be zero.
    /// Returns `Err` if the singular vectors `U` and `V` have not been computed.
    // FIXME: make this more generic wrt the storage types and the dimensions for `b`.
    pub fn solve<R2: Dim, C2: Dim, S2>(
        &self,
        b: &Matrix<N, R2, C2, S2>,
        eps: N,
    ) -> Result<MatrixMN<N, C, C2>, &'static str>
    where
        S2: Storage<N, R2, C2>,
        DefaultAllocator: Allocator<N, C, C2> + Allocator<N, DimMinimum<R, C>, C2>,
        ShapeConstraint: SameNumberOfRows<R, R2>,
    {
<<<<<<< HEAD
        assert!(
            eps >= N::zero(),
            "SVD solve: the epsilon must be non-negative."
        );
        let u = self
            .u
            .as_ref()
            .expect("SVD solve: U has not been computed.");
        let v_t = self
            .v_t
            .as_ref()
            .expect("SVD solve: V^t has not been computed.");

        let mut ut_b = u.tr_mul(b);

        for j in 0..ut_b.ncols() {
            let mut col = ut_b.column_mut(j);
=======
        if eps < N::zero() {
            Err("SVD solve: the epsilon must be non-negative.")
        }
        else {
            match (&self.u, &self.v_t) {
                (Some(u), Some(v_t)) => {
                    let mut ut_b = u.tr_mul(b);

                    for j in 0..ut_b.ncols() {
                        let mut col = ut_b.column_mut(j);

                        for i in 0..self.singular_values.len() {
                            let val = self.singular_values[i];
                            if val > eps {
                                col[i] /= val;
                            } else {
                                col[i] = N::zero();
                            }
                        }
                    }
>>>>>>> 7a95644a

                    Ok(v_t.tr_mul(&ut_b))
                }
                (None, None) => Err("SVD solve: U and V^t have not been computed."),
                (None, _) => Err("SVD solve: U has not been computed."),
                (_, None) => Err("SVD solve: V^t has not been computed.")
            }
        }
    }
}

impl<N: Real, R: DimMin<C>, C: Dim, S: Storage<N, R, C>> Matrix<N, R, C, S>
where
    DimMinimum<R, C>: DimSub<U1>, // for Bidiagonal.
    DefaultAllocator: Allocator<N, R, C>
        + Allocator<N, C>
        + Allocator<N, R>
        + Allocator<N, DimDiff<DimMinimum<R, C>, U1>>
        + Allocator<N, DimMinimum<R, C>, C>
        + Allocator<N, R, DimMinimum<R, C>>
        + Allocator<N, DimMinimum<R, C>>,
{
    /// Computes the Singular Value Decomposition using implicit shift.
    pub fn svd(self, compute_u: bool, compute_v: bool) -> SVD<N, R, C> {
        SVD::new(self.into_owned(), compute_u, compute_v)
    }

    /// Attempts to compute the Singular Value Decomposition of `matrix` using implicit shift.
    ///
    /// # Arguments
    ///
    /// * `compute_u` − set this to `true` to enable the computation of left-singular vectors.
    /// * `compute_v` − set this to `true` to enable the computation of left-singular vectors.
    /// * `eps`       − tolerance used to determine when a value converged to 0.
    /// * `max_niter` − maximum total number of iterations performed by the algorithm. If this
    /// number of iteration is exceeded, `None` is returned. If `niter == 0`, then the algorithm
    /// continues indefinitely until convergence.
    pub fn try_svd(
        self,
        compute_u: bool,
        compute_v: bool,
        eps: N,
        max_niter: usize,
    ) -> Option<SVD<N, R, C>>
    {
        SVD::try_new(self.into_owned(), compute_u, compute_v, eps, max_niter)
    }

    /// Computes the singular values of this matrix.
    pub fn singular_values(&self) -> VectorN<N, DimMinimum<R, C>> {
        SVD::new(self.clone_owned(), false, false).singular_values
    }

    /// Computes the rank of this matrix.
    ///
    /// All singular values below `eps` are considered equal to 0.
    pub fn rank(&self, eps: N) -> usize {
        let svd = SVD::new(self.clone_owned(), false, false);
        svd.rank(eps)
    }

    /// Computes the pseudo-inverse of this matrix.
    ///
    /// All singular values below `eps` are considered equal to 0.
<<<<<<< HEAD
    pub fn pseudo_inverse(self, eps: N) -> MatrixMN<N, C, R>
    where DefaultAllocator: Allocator<N, C, R> {
=======
    pub fn pseudo_inverse(self, eps: N) -> Result<MatrixMN<N, C, R>, &'static str>
    where
        DefaultAllocator: Allocator<N, C, R>,
    {
>>>>>>> 7a95644a
        SVD::new(self.clone_owned(), true, true).pseudo_inverse(eps)
    }
}<|MERGE_RESOLUTION|>--- conflicted
+++ resolved
@@ -484,19 +484,6 @@
 
     /// Rebuild the original matrix.
     ///
-<<<<<<< HEAD
-    /// This is useful if some of the singular values have been manually modified.  Panics if the
-    /// right- and left- singular vectors have not been computed at construction-time.
-    pub fn recompose(self) -> MatrixMN<N, R, C> {
-        let mut u = self.u.expect("SVD recomposition: U has not been computed.");
-        let v_t = self
-            .v_t
-            .expect("SVD recomposition: V^t has not been computed.");
-
-        for i in 0..self.singular_values.len() {
-            let val = self.singular_values[i];
-            u.column_mut(i).mul_assign(val);
-=======
     /// This is useful if some of the singular values have been manually modified.
     /// Returns `Err` if the right- and left- singular vectors have not been
     /// computed at construction-time.
@@ -512,25 +499,12 @@
             (None, None) => Err("SVD recomposition: U and V^t have not been computed."),
             (None, _) => Err("SVD recomposition: U has not been computed."),
             (_, None) => Err("SVD recomposition: V^t has not been computed.")
->>>>>>> 7a95644a
         }
     }
 
     /// Computes the pseudo-inverse of the decomposed matrix.
     ///
     /// Any singular value smaller than `eps` is assumed to be zero.
-<<<<<<< HEAD
-    /// Panics if the right- and left- singular vectors have not been computed at
-    /// construction-time.
-    pub fn pseudo_inverse(mut self, eps: N) -> MatrixMN<N, C, R>
-    where DefaultAllocator: Allocator<N, C, R> {
-        assert!(
-            eps >= N::zero(),
-            "SVD pseudo inverse: the epsilon must be non-negative."
-        );
-        for i in 0..self.singular_values.len() {
-            let val = self.singular_values[i];
-=======
     /// Returns `Err` if the right- and left- singular vectors have not
     /// been computed at construction-time.
     pub fn pseudo_inverse(mut self, eps: N) -> Result<MatrixMN<N, C, R>, &'static str>
@@ -543,7 +517,6 @@
         else {
             for i in 0..self.singular_values.len() {
                 let val = self.singular_values[i];
->>>>>>> 7a95644a
 
                 if val > eps {
                     self.singular_values[i] = N::one() / val;
@@ -571,25 +544,6 @@
         DefaultAllocator: Allocator<N, C, C2> + Allocator<N, DimMinimum<R, C>, C2>,
         ShapeConstraint: SameNumberOfRows<R, R2>,
     {
-<<<<<<< HEAD
-        assert!(
-            eps >= N::zero(),
-            "SVD solve: the epsilon must be non-negative."
-        );
-        let u = self
-            .u
-            .as_ref()
-            .expect("SVD solve: U has not been computed.");
-        let v_t = self
-            .v_t
-            .as_ref()
-            .expect("SVD solve: V^t has not been computed.");
-
-        let mut ut_b = u.tr_mul(b);
-
-        for j in 0..ut_b.ncols() {
-            let mut col = ut_b.column_mut(j);
-=======
         if eps < N::zero() {
             Err("SVD solve: the epsilon must be non-negative.")
         }
@@ -610,7 +564,6 @@
                             }
                         }
                     }
->>>>>>> 7a95644a
 
                     Ok(v_t.tr_mul(&ut_b))
                 }
@@ -675,15 +628,10 @@
     /// Computes the pseudo-inverse of this matrix.
     ///
     /// All singular values below `eps` are considered equal to 0.
-<<<<<<< HEAD
-    pub fn pseudo_inverse(self, eps: N) -> MatrixMN<N, C, R>
-    where DefaultAllocator: Allocator<N, C, R> {
-=======
     pub fn pseudo_inverse(self, eps: N) -> Result<MatrixMN<N, C, R>, &'static str>
     where
         DefaultAllocator: Allocator<N, C, R>,
     {
->>>>>>> 7a95644a
         SVD::new(self.clone_owned(), true, true).pseudo_inverse(eps)
     }
 }