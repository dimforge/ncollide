//! Definition of the triangle shape.

<<<<<<< HEAD
use crate::math::{Isometry, Point, Vector};
use na::Real;
use na::{self, Unit};
use crate::shape::Segment;
use crate::shape::SupportMap;
#[cfg(feature = "dim3")]
use crate::shape::{ConvexPolygonalFeature, ConvexPolyhedron, FeatureId};
#[cfg(feature = "dim3")]
use std::f64;
use std::mem;
use crate::utils::IsometryOps;
=======
#[cfg(feature = "dim3")]
use bounding_volume::PolyhedralCone;
use math::{Isometry, Point, Vector};
use na::{self, Unit};
use na::Real;
#[cfg(feature = "dim3")]
use shape::{ConvexPolygonalFeature, ConvexPolyhedron, FeatureId};
use shape::SupportMap;
#[cfg(feature = "dim3")]
use smallvec::SmallVec;
#[cfg(feature = "dim3")]
use std::f64;
use std::mem;
use utils::IsometryOps;
>>>>>>> 533b816b

/// A triangle shape.
#[derive(PartialEq, Debug, Clone)]
pub struct Triangle<N: Real> {
    a: Point<N>,
    b: Point<N>,
    c: Point<N>,
}

/// Description of the location of a point on a triangle.
#[derive(Copy, Clone, Debug)]
pub enum TrianglePointLocation<N: Real> {
    /// The point lies on a vertex.
    OnVertex(usize),
    /// The point lies on an edge.
    ///
    /// The 0-st edge is the segment AB.
    /// The 1-st edge is the segment BC.
    /// The 2-nd edge is the segment AC.
    // XXX: it appears the conversion of edge indexing here does not match the
    // convension of edge indexing for the `fn edge` method (from the ConvexPolyhedron impl).
    OnEdge(usize, [N; 2]),
    /// The point lies on the triangle interior.
    ///
    /// The integer indicates on which side of the face the point is. 0 indicates the point
    /// is on the half-space toward the CW normal of the triangle. 1 indicates the point is on the other
    /// half-space. This is always set to 0 in 2D.
    OnFace(usize, [N; 3]),
    /// The point lies on the triangle interior (for "solid" point queries).
    OnSolid,
}

impl<N: Real> TrianglePointLocation<N> {
    /// The barycentric coordinates corresponding to this point location.
    ///
    /// Returns `None` if the location is `TrianglePointLocation::OnSolid`.
    pub fn barycentric_coordinates(&self) -> Option<[N; 3]> {
        let mut bcoords = [N::zero(); 3];

        match self {
            TrianglePointLocation::OnVertex(i) => bcoords[*i] = N::one(),
            TrianglePointLocation::OnEdge(i, uv) => {
                let idx = match i {
                    0 => (0, 1),
                    1 => (1, 2),
                    2 => (0, 2),
                    _ => unreachable!(),
                };

                bcoords[idx.0] = uv[0];
                bcoords[idx.1] = uv[1];
            }
            TrianglePointLocation::OnFace(_, uvw) => {
                bcoords[0] = uvw[0];
                bcoords[1] = uvw[1];
                bcoords[2] = uvw[2];
            }
            TrianglePointLocation::OnSolid => {
                return None;
            }
        }

        Some(bcoords)
    }

    /// Returns `true` if the point is located on the relative interior of the triangle.
    pub fn is_on_face(&self) -> bool {
        if let TrianglePointLocation::OnFace(..) = *self {
            true
        } else {
            false
        }
    }
}

impl<N: Real> Triangle<N> {
    /// Creates a triangle from three points.
    #[inline]
    pub fn new(a: Point<N>, b: Point<N>, c: Point<N>) -> Triangle<N> {
        Triangle { a, b, c }
    }

    /// Creates the reference to a triangle from the reference to an array of three points.
    pub fn from_array(arr: &[Point<N>; 3]) -> &Triangle<N> {
        unsafe { mem::transmute(arr) }
    }

    /// The fist point of this triangle.
    #[inline]
    pub fn a(&self) -> &Point<N> {
        &self.a
    }

    /// The second point of this triangle.
    #[inline]
    pub fn b(&self) -> &Point<N> {
        &self.b
    }

    /// The third point of this triangle.
    #[inline]
    pub fn c(&self) -> &Point<N> {
        &self.c
    }

    /// Reference to an array containing the three vertices of this triangle.
    #[inline]
    pub fn vertices(&self) -> &[Point<N>; 3] {
        unsafe { mem::transmute(self) }
    }

    /// The normal of this triangle assuming it is oriented ccw.
    ///
    /// The normal points such that it is collinear to `AB × AC` (where `×` denotes the cross
    /// product).
    #[inline]
    pub fn normal(&self) -> Option<Unit<Vector<N>>> {
        Unit::try_new(self.scaled_normal(), N::default_epsilon())
    }

    /// The three edges of this triangle: [AB, BC, CA].
    #[inline]
    pub fn edges(&self) -> [Segment<N>; 3] {
        [
            Segment::new(self.a, self.b),
            Segment::new(self.b, self.c),
            Segment::new(self.c, self.a),
        ]
    }

    /// Returns a new triangle with vertices transformed by `m`.
    #[inline]
    pub fn transformed(&self, m: &Isometry<N>) -> Self {
        Triangle::new(m * self.a, m * self.b, m * self.c)
    }
    /// The three edges scaled directions of this triangle: [B - A, C - B, A - C].
    #[inline]
    pub fn edges_scaled_directions(&self) -> [Vector<N>; 3] {
        [self.b - self.a, self.c - self.b, self.a - self.c]
    }

    /// A vector normal of this triangle.
    ///
    /// The vector points such that it is collinear to `AB × AC` (where `×` denotes the cross
    /// product).
    #[inline]
    pub fn scaled_normal(&self) -> Vector<N> {
        let ab = self.b - self.a;
        let ac = self.c - self.a;
        ab.cross(&ac)
    }

    /// Computes the extents of this triangle on the given direction.
    ///
    /// This computes the min and max values of the dot products between each
    /// vertex of this triangle and `dir`.
    #[inline]
    pub fn extents_on_dir(&self, dir: &Unit<Vector<N>>) -> (N, N) {
        let a = self.a.coords.dot(dir);
        let b = self.b.coords.dot(dir);
        let c = self.c.coords.dot(dir);

        if a > b {
            if b > c {
                (c, a)
            } else if a > c {
                (b, a)
            } else {
                (b, c)
            }
        } else {
            // b >= a
            if a > c {
                (c, b)
            } else if b > c {
                (a, b)
            } else {
                (a, c)
            }
        }
    }

    /// Checks that the given direction in world-space is on the tangent cone of the given `feature`.
    #[cfg(feature = "dim3")]
    #[inline]
    pub fn tangent_cone_contains_dir(
        &self,
        feature: FeatureId,
        m: &Isometry<N>,
        dir: &Unit<Vector<N>>,
    ) -> bool
    {
        let ls_dir = m.inverse_transform_vector(dir);

        if let Some(normal) = self.normal() {
            match feature {
                FeatureId::Vertex(_) => {
                    // FIXME: for now we assume since the triangle has no thickness,
                    // the case where `dir` is coplanar with the triangle never happens.
                    false
                }
                FeatureId::Edge(_) => {
                    // FIXME: for now we assume since the triangle has no thickness,
                    // the case where `dir` is coplanar with the triangle never happens.
                    false
                }
                FeatureId::Face(0) => ls_dir.dot(&normal) <= N::zero(),
                FeatureId::Face(1) => ls_dir.dot(&normal) >= N::zero(),
                _ => panic!("Invalid feature ID."),
            }
        } else {
            false
        }
    }

    #[cfg(feature = "dim3")]
    fn support_feature_id_toward(&self, local_dir: &Unit<Vector<N>>, eps: N) -> FeatureId {
        if let Some(normal) = self.normal() {
            let (seps, ceps) = eps.sin_cos();

            let normal_dot = local_dir.dot(&*normal);
            if normal_dot >= ceps {
                FeatureId::Face(0)
            } else if normal_dot <= -ceps {
                FeatureId::Face(1)
            } else {
                let edges = self.edges();
                let mut dots = [N::zero(); 3];

                let dir1 = edges[0].direction();
                if let Some(dir1) = dir1 {
                    dots[0] = dir1.dot(local_dir);

                    if dots[0].abs() < seps {
                        return FeatureId::Edge(0);
                    }
                }

                let dir2 = edges[1].direction();
                if let Some(dir2) = dir2 {
                    dots[1] = dir2.dot(local_dir);

                    if dots[1].abs() < seps {
                        return FeatureId::Edge(1);
                    }
                }

                let dir3 = edges[2].direction();
                if let Some(dir3) = dir3 {
                    dots[2] = dir3.dot(local_dir);

                    if dots[2].abs() < seps {
                        return FeatureId::Edge(2);
                    }
                }

                if dots[0] > N::zero() && dots[1] < N::zero() {
                    FeatureId::Vertex(1)
                } else if dots[1] > N::zero() && dots[2] < N::zero() {
                    FeatureId::Vertex(2)
                } else {
                    FeatureId::Vertex(0)
                }
            }
        } else {
            FeatureId::Vertex(0)
        }
    }
}

impl<N: Real> SupportMap<N> for Triangle<N> {
    #[inline]
    fn support_point(&self, m: &Isometry<N>, dir: &Vector<N>) -> Point<N> {
        let local_dir = m.inverse_transform_vector(dir);

        let d1 = na::dot(&self.a().coords, &local_dir);
        let d2 = na::dot(&self.b().coords, &local_dir);
        let d3 = na::dot(&self.c().coords, &local_dir);

        let res = if d1 > d2 {
            if d1 > d3 {
                self.a()
            } else {
                self.c()
            }
        } else {
            if d2 > d3 {
                self.b()
            } else {
                self.c()
            }
        };

        m * res
    }
}

#[cfg(feature = "dim3")]
impl<N: Real> ConvexPolyhedron<N> for Triangle<N> {
    fn vertex(&self, id: FeatureId) -> Point<N> {
        match id.unwrap_vertex() {
            0 => self.a,
            1 => self.b,
            2 => self.c,
            _ => panic!("Triangle vertex index out of bounds."),
        }
    }
    fn edge(&self, id: FeatureId) -> (Point<N>, Point<N>, FeatureId, FeatureId) {
        match id.unwrap_edge() {
            0 => (self.a, self.b, FeatureId::Vertex(0), FeatureId::Vertex(1)),
            1 => (self.b, self.c, FeatureId::Vertex(1), FeatureId::Vertex(2)),
            2 => (self.c, self.a, FeatureId::Vertex(2), FeatureId::Vertex(0)),
            _ => panic!("Triangle edge index out of bounds."),
        }
    }

    fn face(&self, id: FeatureId, face: &mut ConvexPolygonalFeature<N>) {
        face.clear();

        if let Some(normal) = self.normal() {
            face.set_feature_id(id);

            match id.unwrap_face() {
                0 => {
                    face.push(self.a, FeatureId::Vertex(0));
                    face.push(self.b, FeatureId::Vertex(1));
                    face.push(self.c, FeatureId::Vertex(2));
                    face.push_edge_feature_id(FeatureId::Edge(0));
                    face.push_edge_feature_id(FeatureId::Edge(1));
                    face.push_edge_feature_id(FeatureId::Edge(2));
                    face.set_normal(normal);
                }
                1 => {
                    face.push(self.a, FeatureId::Vertex(0));
                    face.push(self.c, FeatureId::Vertex(2));
                    face.push(self.b, FeatureId::Vertex(1));
                    face.push_edge_feature_id(FeatureId::Edge(2));
                    face.push_edge_feature_id(FeatureId::Edge(1));
                    face.push_edge_feature_id(FeatureId::Edge(0));
                    face.set_normal(-normal);
                }
                _ => unreachable!(),
            }

            face.recompute_edge_normals();
        } else {
            face.push(self.a, FeatureId::Vertex(0));
            face.set_feature_id(FeatureId::Vertex(0));
        }
    }

<<<<<<< HEAD
=======
    fn normal_cone(&self, feature: FeatureId) -> PolyhedralCone<N> {
        if let Some(normal) = self.normal() {
            match feature {
                FeatureId::Vertex(id2) => {
                    let vtx = self.as_array();
                    let mut generators = SmallVec::new();
                    let id1 = if id2 == 0 { 2 } else { id2 - 1 };
                    let id3 = (id2 + 1) % 3;

                    if let Some(side1) = Unit::try_new(vtx[id2] - vtx[id1], N::default_epsilon()) {
                        generators.push(side1);
                    }
                    generators.push(-normal);
                    if let Some(side2) = Unit::try_new(vtx[id3] - vtx[id2], N::default_epsilon()) {
                        generators.push(side2);
                    }
                    generators.push(normal);

                    // FIXME: is it meaningful not to push the sides if the triangle is degenerate?

                    PolyhedralCone::Span(generators)
                }
                FeatureId::Edge(id1) => {
                    // FIXME: We should be able to do much better here.
                    let id2 = (id1 + 1) % 3;
                    let vtx = self.as_array();
                    let mut generators = SmallVec::new();

                    if let Some(side) = Unit::try_new(vtx[id2] - vtx[id1], N::default_epsilon()) {
                        generators.push(side);
                        generators.push(-normal);
                        generators.push(side);
                        generators.push(normal);
                    } else {
                        // FIXME: is this meaningful?
                        generators.push(-normal);
                        generators.push(normal);
                    }

                    PolyhedralCone::Span(generators)
                }
                FeatureId::Face(0) => PolyhedralCone::HalfLine(normal),
                FeatureId::Face(1) => PolyhedralCone::HalfLine(-normal),
                _ => panic!("Invalid feature ID."),
            }
        } else {
            PolyhedralCone::Full
        }
    }

    fn feature_normal(&self, _: FeatureId) -> Unit<Vector<N>> {
        if let Some(normal) = self.normal() {
            // FIXME: We should be able to do much better here.
            normal
        } else {
            Vector::y_axis()
        }
    }

>>>>>>> 533b816b
    fn support_face_toward(
        &self,
        m: &Isometry<N>,
        dir: &Unit<Vector<N>>,
        face: &mut ConvexPolygonalFeature<N>,
    )
    {
        let normal = self.scaled_normal();

        if na::dot(&normal, &*dir) >= na::zero() {
            ConvexPolyhedron::<N>::face(self, FeatureId::Face(0), face);
        } else {
            ConvexPolyhedron::<N>::face(self, FeatureId::Face(1), face);
        }
        face.transform_by(m)
    }

    fn support_feature_toward(
        &self,
        transform: &Isometry<N>,
        dir: &Unit<Vector<N>>,
        eps: N,
        out: &mut ConvexPolygonalFeature<N>,
    )
    {
        out.clear();
        let tri = self.transformed(transform);
        let feature = tri.support_feature_id_toward(dir, eps);

        match feature {
            FeatureId::Vertex(_) => {
                let v = tri.vertex(feature);
                out.push(v, feature);
                out.set_feature_id(feature);
            }
            FeatureId::Edge(_) => {
                let (a, b, fa, fb) = tri.edge(feature);
                out.push(a, fa);
                out.push(b, fb);
                out.push_edge_feature_id(feature);
                out.set_feature_id(feature);
            }
            FeatureId::Face(_) => {
                tri.face(feature, out)
            }
            _ => unreachable!()
        }

    }

    fn support_feature_id_toward(&self, local_dir: &Unit<Vector<N>>) -> FeatureId {
        self.support_feature_id_toward(local_dir,  na::convert(f64::consts::PI / 180.0))
    }
}<|MERGE_RESOLUTION|>--- conflicted
+++ resolved
@@ -1,6 +1,5 @@
 //! Definition of the triangle shape.
 
-<<<<<<< HEAD
 use crate::math::{Isometry, Point, Vector};
 use na::Real;
 use na::{self, Unit};
@@ -12,22 +11,6 @@
 use std::f64;
 use std::mem;
 use crate::utils::IsometryOps;
-=======
-#[cfg(feature = "dim3")]
-use bounding_volume::PolyhedralCone;
-use math::{Isometry, Point, Vector};
-use na::{self, Unit};
-use na::Real;
-#[cfg(feature = "dim3")]
-use shape::{ConvexPolygonalFeature, ConvexPolyhedron, FeatureId};
-use shape::SupportMap;
-#[cfg(feature = "dim3")]
-use smallvec::SmallVec;
-#[cfg(feature = "dim3")]
-use std::f64;
-use std::mem;
-use utils::IsometryOps;
->>>>>>> 533b816b
 
 /// A triangle shape.
 #[derive(PartialEq, Debug, Clone)]
@@ -379,58 +362,6 @@
         }
     }
 
-<<<<<<< HEAD
-=======
-    fn normal_cone(&self, feature: FeatureId) -> PolyhedralCone<N> {
-        if let Some(normal) = self.normal() {
-            match feature {
-                FeatureId::Vertex(id2) => {
-                    let vtx = self.as_array();
-                    let mut generators = SmallVec::new();
-                    let id1 = if id2 == 0 { 2 } else { id2 - 1 };
-                    let id3 = (id2 + 1) % 3;
-
-                    if let Some(side1) = Unit::try_new(vtx[id2] - vtx[id1], N::default_epsilon()) {
-                        generators.push(side1);
-                    }
-                    generators.push(-normal);
-                    if let Some(side2) = Unit::try_new(vtx[id3] - vtx[id2], N::default_epsilon()) {
-                        generators.push(side2);
-                    }
-                    generators.push(normal);
-
-                    // FIXME: is it meaningful not to push the sides if the triangle is degenerate?
-
-                    PolyhedralCone::Span(generators)
-                }
-                FeatureId::Edge(id1) => {
-                    // FIXME: We should be able to do much better here.
-                    let id2 = (id1 + 1) % 3;
-                    let vtx = self.as_array();
-                    let mut generators = SmallVec::new();
-
-                    if let Some(side) = Unit::try_new(vtx[id2] - vtx[id1], N::default_epsilon()) {
-                        generators.push(side);
-                        generators.push(-normal);
-                        generators.push(side);
-                        generators.push(normal);
-                    } else {
-                        // FIXME: is this meaningful?
-                        generators.push(-normal);
-                        generators.push(normal);
-                    }
-
-                    PolyhedralCone::Span(generators)
-                }
-                FeatureId::Face(0) => PolyhedralCone::HalfLine(normal),
-                FeatureId::Face(1) => PolyhedralCone::HalfLine(-normal),
-                _ => panic!("Invalid feature ID."),
-            }
-        } else {
-            PolyhedralCone::Full
-        }
-    }
-
     fn feature_normal(&self, _: FeatureId) -> Unit<Vector<N>> {
         if let Some(normal) = self.normal() {
             // FIXME: We should be able to do much better here.
@@ -440,7 +371,6 @@
         }
     }
 
->>>>>>> 533b816b
     fn support_face_toward(
         &self,
         m: &Isometry<N>,
