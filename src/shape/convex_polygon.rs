<<<<<<< HEAD
use crate::math::{Isometry, Point, Vector};
use na::{self, Real, Unit};
use crate::shape::{ConvexPolygonalFeature, ConvexPolyhedron, FeatureId, SupportMap};
use std::f64;
use crate::transformation;
use crate::utils::{self, IsometryOps};
=======
use bounding_volume::PolyhedralCone;
use math::{Isometry, Point, Vector};
use na::{self, Real, Unit};
use shape::{ConvexPolygonalFeature, ConvexPolyhedron, FeatureId, SupportMap};
use std::f64;
use transformation;
use utils::{self, IsometryOps};
>>>>>>> 533b816b

/// A 2D convex polygon.
#[derive(Clone, Debug)]
pub struct ConvexPolygon<N: Real> {
    points: Vec<Point<N>>,
    normals: Vec<Unit<Vector<N>>>,
}

impl<N: Real> ConvexPolygon<N> {
    /// Creates a new 2D convex polygon from an arbitrary set of points.
    ///
    /// This explicitly computes the convex hull of the given set of points. Use
    /// Returns `None` if the convex hull computation failed.
    pub fn try_from_points(points: &[Point<N>]) -> Option<Self> {
        let hull = transformation::convex_hull(points);
        let mut vertices = hull.unwrap().0;
        vertices.reverse(); // FIXME: it is unfortunate to have to do this reverse.

        Self::try_new(vertices)
    }

    /// Creates a new 2D convex polygon from a set of points assumed to describe a counter-clockwise convex polyline.
    ///
    /// Convexity of the input polyline is not checked.
    /// Returns `None` if some consecutive points are identical (or too close to being so).
    pub fn try_new(mut points: Vec<Point<N>>) -> Option<Self> {
        let eps = N::default_epsilon().sqrt();
        let mut normals = Vec::with_capacity(points.len());

        // First, compute all normals.
        for i1 in 0..points.len() {
            let i2 = (i1 + 1) % points.len();
            normals.push(utils::ccw_face_normal([&points[i1], &points[i2]])?);
        }

        let mut nremoved = 0;
        // See if the first vexrtex must be removed.
        if na::dot(&*normals[0], &*normals[normals.len() - 1]) > N::one() - eps {
            nremoved = 1;
        }

        // Second, find vertices that can be removed because
        // of collinearity of adjascent faces.
        for i2 in 1..points.len() {
            let i1 = i2 - 1;
            if na::dot(&*normals[i1], &*normals[i2]) > N::one() - eps {
                // Remove
                nremoved += 1;
            } else {
                points[i2 - nremoved] = points[i2];
                normals[i2 - nremoved] = normals[i2];
            }
        }

        let new_length = points.len() - nremoved;
        points.truncate(new_length);
        normals.truncate(new_length);

        if points.len() != 0 {
            Some(ConvexPolygon { points, normals })
        } else {
            None
        }
    }

    /// The vertices of this convex polygon.
    #[inline]
    pub fn points(&self) -> &[Point<N>] {
        &self.points
    }

    /// The normals of the edges of this convex polygon.
    #[inline]
    pub fn normals(&self) -> &[Unit<Vector<N>>] {
        &self.normals
    }

    /// Checks that the given direction in world-space is on the tangent cone of the given `feature`.
    pub fn tangent_cone_contains_dir(
        &self,
        feature: FeatureId,
        m: &Isometry<N>,
        dir: &Unit<Vector<N>>,
    ) -> bool
    {
        let local_dir = m.inverse_transform_unit_vector(dir);

        match feature {
            FeatureId::Face(id) => self.normals[id].dot(&local_dir) <= N::zero(),
            FeatureId::Vertex(id2) => {
                let id1 = if id2 == 0 {
                    self.normals.len() - 1
                } else {
                    id2 - 1
                };

                self.normals[id1].dot(&local_dir) <= N::zero()
                    && self.normals[id2].dot(&local_dir) <= N::zero()
            }
            _ => unreachable!(),
        }
    }
}

impl<N: Real> SupportMap<N> for ConvexPolygon<N> {
    #[inline]
    fn support_point(&self, m: &Isometry<N>, dir: &Vector<N>) -> Point<N> {
        let local_dir = m.inverse_transform_vector(dir);
        let best_pt = utils::point_cloud_support_point(&local_dir, self.points());

        m * best_pt
    }
}

impl<N: Real> ConvexPolyhedron<N> for ConvexPolygon<N> {
    fn vertex(&self, id: FeatureId) -> Point<N> {
        self.points[id.unwrap_vertex()]
    }

    fn face(&self, id: FeatureId, out: &mut ConvexPolygonalFeature<N>) {
        out.clear();

        let ia = id.unwrap_face();
        let ib = (ia + 1) % self.points.len();
        out.push(self.points[ia], FeatureId::Vertex(ia));
        out.push(self.points[ib], FeatureId::Vertex(ib));

        out.set_normal(self.normals[ia]);
        out.set_feature_id(FeatureId::Face(ia));
    }

<<<<<<< HEAD
=======
    fn normal_cone(&self, feature: FeatureId) -> PolyhedralCone<N> {
        match feature {
            FeatureId::Face(id) => PolyhedralCone::HalfLine(self.normals[id]),
            FeatureId::Vertex(id2) => {
                let id1 = if id2 == 0 {
                    self.normals.len() - 1
                } else {
                    id2 - 1
                };
                PolyhedralCone::Span([self.normals[id1], self.normals[id2]])
            }
            _ => panic!("Invalid feature ID: {:?}", feature),
        }
    }

    fn feature_normal(&self, feature: FeatureId) -> Unit<Vector<N>> {
        match feature {
            FeatureId::Face(id) => self.normals[id],
            FeatureId::Vertex(id2) => {
                let id1 = if id2 == 0 {
                    self.normals.len() - 1
                } else {
                    id2 - 1
                };
                Unit::new_normalize(*self.normals[id1] + *self.normals[id2])
            }
            _ => panic!("Invalid feature ID: {:?}", feature),
        }
    }

>>>>>>> 533b816b
    fn support_face_toward(
        &self,
        m: &Isometry<N>,
        dir: &Unit<Vector<N>>,
        out: &mut ConvexPolygonalFeature<N>,
    )
    {
        let ls_dir = m.inverse_transform_vector(dir);
        let mut best_face = 0;
        let mut max_dot = na::dot(&*self.normals[0], &ls_dir);

        for i in 1..self.points.len() {
            let dot = na::dot(&*self.normals[i], &ls_dir);

            if dot > max_dot {
                max_dot = dot;
                best_face = i;
            }
        }

        self.face(FeatureId::Face(best_face), out);
        out.transform_by(m);
    }

    fn support_feature_toward(
        &self,
        transform: &Isometry<N>,
        dir: &Unit<Vector<N>>,
        _angle: N,
        out: &mut ConvexPolygonalFeature<N>,
    )
    {
        out.clear();
        // FIXME: actualy find the support feature.
        self.support_face_toward(transform, dir, out)
    }

    fn support_feature_id_toward(&self, local_dir: &Unit<Vector<N>>) -> FeatureId {
        let eps: N = na::convert(f64::consts::PI / 180.0);
        let ceps = eps.cos();

        // Check faces.
        for i in 0..self.normals.len() {
            let normal = &self.normals[i];

            if na::dot(normal.as_ref(), local_dir.as_ref()) >= ceps {
                return FeatureId::Face(i);
            }
        }

        // Support vertex.
        FeatureId::Vertex(utils::point_cloud_support_point_id(
            local_dir.as_ref(),
            &self.points,
        ))
    }
}<|MERGE_RESOLUTION|>--- conflicted
+++ resolved
@@ -1,19 +1,9 @@
-<<<<<<< HEAD
 use crate::math::{Isometry, Point, Vector};
 use na::{self, Real, Unit};
 use crate::shape::{ConvexPolygonalFeature, ConvexPolyhedron, FeatureId, SupportMap};
 use std::f64;
 use crate::transformation;
 use crate::utils::{self, IsometryOps};
-=======
-use bounding_volume::PolyhedralCone;
-use math::{Isometry, Point, Vector};
-use na::{self, Real, Unit};
-use shape::{ConvexPolygonalFeature, ConvexPolyhedron, FeatureId, SupportMap};
-use std::f64;
-use transformation;
-use utils::{self, IsometryOps};
->>>>>>> 533b816b
 
 /// A 2D convex polygon.
 #[derive(Clone, Debug)]
@@ -145,23 +135,6 @@
         out.set_feature_id(FeatureId::Face(ia));
     }
 
-<<<<<<< HEAD
-=======
-    fn normal_cone(&self, feature: FeatureId) -> PolyhedralCone<N> {
-        match feature {
-            FeatureId::Face(id) => PolyhedralCone::HalfLine(self.normals[id]),
-            FeatureId::Vertex(id2) => {
-                let id1 = if id2 == 0 {
-                    self.normals.len() - 1
-                } else {
-                    id2 - 1
-                };
-                PolyhedralCone::Span([self.normals[id1], self.normals[id2]])
-            }
-            _ => panic!("Invalid feature ID: {:?}", feature),
-        }
-    }
-
     fn feature_normal(&self, feature: FeatureId) -> Unit<Vector<N>> {
         match feature {
             FeatureId::Face(id) => self.normals[id],
@@ -177,7 +150,6 @@
         }
     }
 
->>>>>>> 533b816b
     fn support_face_toward(
         &self,
         m: &Isometry<N>,
