use crate::bounding_volume::{self, BoundingVolume, AABB};
use crate::math::Isometry;
use crate::num::{Bounded, Zero};
use crate::partitioning::{BVH, BVT, VisitStatus};
use crate::procedural::{IndexBuffer, TriMesh};
use crate::query::algorithms::VoronoiSimplex;
use crate::query::{
<<<<<<< HEAD
    ray_internal, visitors::BoundingVolumeInterferencesVisitor, Ray, RayCast, RayIntersection,
=======
    self, visitors::BoundingVolumeInterferencesCollector, Ray, RayCast, RayIntersection,
>>>>>>> 3d02cfc2
};
use crate::shape::SupportMap;
use crate::transformation;
use crate::utils;
use na::{self, Id, Point3, RealField, Translation3, Vector2, Vector3};
use std::cmp::Ordering;
use std::collections::hash_map::Entry;
use std::collections::{BinaryHeap, HashMap, HashSet};
use std::mem;

/// Approximate convex decomposition of a triangle mesh.
pub fn hacd<N: RealField>(
    mesh: TriMesh<N>,
    error: N,
    min_components: usize,
) -> (Vec<TriMesh<N>>, Vec<Vec<usize>>) {
    assert!(
        mesh.normals.is_some(),
        "Vertex normals are required to compute the convex decomposition."
    );

    let mut mesh = mesh;

    let mut edges = BinaryHeap::new();
    let (center, diag) = normalize(&mut mesh);
    let (rays, raymap) = compute_rays(&mesh);
    let mut dual_graph = compute_dual_graph(&mesh, &raymap);
    let bvt = compute_ray_bvt(&rays[..]);

    /*
     * Initialize the binary heap.
     */
    for (i, v) in dual_graph.iter().enumerate() {
        for n in v.neighbors.as_ref().unwrap().iter() {
            if i < *n {
                let edge = DualGraphEdge::new(0, i, *n, &dual_graph[..], &mesh.coords[..], error);

                edges.push(edge);
            }
        }
    }

    /*
     * Decimation.
     */
    let mut curr_time = 0;

    while dual_graph.len() - curr_time > min_components {
        let to_add = match edges.pop() {
            None => break,
            Some(mut top) => {
                if !top.is_valid(&dual_graph[..]) {
                    continue; // this edge has been invalidated.
                }

                if !top.exact {
                    // the cost is just an upper bound.
                    let _max: N = Bounded::max_value();
                    let mut top_cost = -_max;

                    loop {
                        let remove = edges.peek().map_or(false, |ref e| {
                            if !top.is_valid(&dual_graph[..]) {
                                true
                            } else {
                                top_cost = e.mcost;
                                false
                            }
                        });

                        if remove {
                            let _ = edges.pop();
                        } else {
                            break;
                        }
                    }

                    // Compute a bounded decimation cost.
                    top.compute_decimation_cost(&dual_graph[..], &rays[..], &bvt, -top_cost, error);

                    if top.concavity > error {
                        continue;
                    }

                    if top.mcost < top_cost {
                        // we are not the greatest cost any more.
                        edges.push(top);
                        continue;
                    }
                }

                // Ensure the exact decimation cost (up to the maximum concavity) has been computed.
                top.compute_decimation_cost(
                    &dual_graph[..],
                    &rays[..],
                    &bvt,
                    Bounded::max_value(),
                    error,
                );

                if top.concavity > error {
                    continue;
                }

                curr_time = curr_time + 1;

                let v1 = top.v1;
                let v2 = top.v2;

                DualGraphVertex::hecol(top, &mut dual_graph[..]);

                assert!(dual_graph[v1].timestamp != usize::max_value());
                assert!(dual_graph[v2].timestamp != usize::max_value());
                dual_graph[v1].timestamp = curr_time;
                dual_graph[v2].timestamp = Bounded::max_value(); // Mark as invalid.

                v1
            }
        };

        for n in dual_graph[to_add].neighbors.as_ref().unwrap().iter() {
            let edge = DualGraphEdge::new(
                curr_time,
                to_add,
                *n,
                &dual_graph[..],
                &mesh.coords[..],
                error,
            );

            edges.push(edge);
        }
    }

    /*
     * Build the decomposition from the remaining vertices.
     */
    let mut result = Vec::with_capacity(dual_graph.len() - curr_time);
    let mut parts = Vec::with_capacity(dual_graph.len() - curr_time);

    for vertex in dual_graph.into_iter() {
        if vertex.timestamp != usize::max_value() {
            let mut chull = vertex.chull.unwrap();

            denormalize(&mut chull, &center, diag);
            result.push(chull);
            parts.push(vertex.parts.unwrap());
        }
    }

    (result, parts)
}

fn normalize<N: RealField>(mesh: &mut TriMesh<N>) -> (Point3<N>, N) {
    let aabb = bounding_volume::point_cloud_aabb(&Isometry::identity(), &mesh.coords[..]);
    let diag = na::distance(aabb.mins(), aabb.maxs());
    let center = aabb.center();

    mesh.translate_by(&Translation3::from(-center.coords));
    let _1: N = na::one();
    mesh.scale_by_scalar(_1 / diag);

    (center, diag)
}

fn denormalize<N: RealField>(mesh: &mut TriMesh<N>, center: &Point3<N>, diag: N) {
    mesh.scale_by_scalar(diag);
    mesh.translate_by(&Translation3::from(center.coords));
}

struct DualGraphVertex<N: RealField> {
    // XXX: Loss of determinism because of the randomized HashSet.
    neighbors: Option<HashSet<usize>>,
    // vertices adjascent to this one.
    ancestors: Option<Vec<VertexWithConcavity<N>>>,
    // faces from the original surface.
    uancestors: Option<HashSet<usize>>,
    border: Option<HashSet<Vector2<usize>>>,
    chull: Option<TriMesh<N>>,
    parts: Option<Vec<usize>>,
    timestamp: usize,
    concavity: N,
    area: N,
    aabb: AABB<N>,
}

impl<N: RealField> DualGraphVertex<N> {
    pub fn new(
        ancestor: usize,
        mesh: &TriMesh<N>,
        raymap: &HashMap<(u32, u32), usize>,
    ) -> DualGraphVertex<N> {
        let (idx, ns) = match mesh.indices {
            IndexBuffer::Unified(ref idx) => (idx[ancestor].clone(), idx[ancestor].clone()),
            IndexBuffer::Split(ref idx) => {
                let t = idx[ancestor];
                (
                    Point3::new(t.x.x, t.y.x, t.z.x),
                    Point3::new(t.x.y, t.y.y, t.z.y),
                )
            }
        };

        let triangle = vec![
            mesh.coords[idx.x as usize],
            mesh.coords[idx.y as usize],
            mesh.coords[idx.z as usize],
        ];

        let area = utils::triangle_area(&triangle[0], &triangle[1], &triangle[2]);
        let aabb = bounding_volume::point_cloud_aabb(&Id::new(), &triangle[..]);

        let chull = TriMesh::new(triangle, None, None, None);

        let r1 = raymap.get(&(idx.x, ns.x)).unwrap().clone();
        let r2 = raymap.get(&(idx.y, ns.y)).unwrap().clone();
        let r3 = raymap.get(&(idx.z, ns.z)).unwrap().clone();

        let ancestors = vec![
            VertexWithConcavity::new(r1, na::zero()),
            VertexWithConcavity::new(r2, na::zero()),
            VertexWithConcavity::new(r3, na::zero()),
        ];
        let mut uancestors = HashSet::new();
        let _ = uancestors.insert(r1);
        let _ = uancestors.insert(r2);
        let _ = uancestors.insert(r3);

        let mut border = HashSet::new();
        let _ = border.insert(edge(idx.x, idx.y));
        let _ = border.insert(edge(idx.y, idx.z));
        let _ = border.insert(edge(idx.z, idx.x));

        DualGraphVertex {
            neighbors: Some(HashSet::new()),
            ancestors: Some(ancestors),
            uancestors: Some(uancestors),
            parts: Some(vec![ancestor]),
            border: Some(border),
            timestamp: 0,
            chull: Some(chull),
            concavity: na::zero(),
            area: area,
            aabb: aabb,
        }
    }

    pub fn hecol(mut edge: DualGraphEdge<N>, graph: &mut [DualGraphVertex<N>]) {
        assert!(edge.exact);

        let valid = edge.v1;
        let other = edge.v2;

        graph[other].ancestors = None;

        let other_neighbors = graph[other].neighbors.take().unwrap();
        let other_parts = graph[other].parts.take().unwrap();

        /*
         * Merge neighbors.
         */
        for neighbor in other_neighbors.iter() {
            if *neighbor != valid {
                let ga = &mut graph[*neighbor];

                // Replace `other` by `valid`.
                let _ = ga.neighbors.as_mut().unwrap().remove(&other);
                let _ = ga.neighbors.as_mut().unwrap().insert(valid);
            }
        }

        /*
         * Merge ancestors costs.
         */
        let mut new_ancestors = Vec::new();
        let mut last_ancestor: usize = Bounded::max_value();

        loop {
            match edge.ancestors.pop() {
                None => break,
                Some(ancestor) => {
                    // Remove duplicates on the go.
                    if last_ancestor != ancestor.id {
                        last_ancestor = ancestor.id;
                        new_ancestors.push(ancestor)
                    }
                }
            }
        }

        /*
         * Merge ancestors sets.
         */
        let mut other_uancestors = graph[other].uancestors.take().unwrap();
        let mut valid_uancestors = graph[valid].uancestors.take().unwrap();

        // We will push the smallest one to the biggest.
        if other_uancestors.len() > valid_uancestors.len() {
            mem::swap(&mut other_uancestors, &mut valid_uancestors);
        }

        {
            for i in other_uancestors.iter() {
                let _ = valid_uancestors.insert(*i);
            }
        }

        /*
         * Compute the convex hull.
         */
        let valid_chull = graph[valid].chull.take().unwrap();
        let other_chull = graph[other].chull.take().unwrap();

        let mut vtx1 = valid_chull.coords;
        let vtx2 = other_chull.coords;

        vtx1.extend(vtx2.into_iter());

        // FIXME: use a method to merge convex hulls instead of reconstructing it from scratch.
        let chull = transformation::convex_hull(&vtx1[..]);

        /*
         * Merge borders.
         */
        let valid_border = graph[valid].border.take().unwrap();
        let other_border = graph[other].border.take().unwrap();
        let new_border = valid_border
            .symmetric_difference(&other_border)
            .map(|e| *e)
            .collect();

        /*
         * Finalize.
         */
        let new_aabb = graph[valid].aabb.merged(&graph[other].aabb);
        let other_area = graph[other].area;
        let gvalid = &mut graph[valid];
        gvalid
            .parts
            .as_mut()
            .unwrap()
            .extend(other_parts.into_iter());
        gvalid.chull = Some(chull);
        gvalid.aabb = new_aabb;
        gvalid
            .neighbors
            .as_mut()
            .unwrap()
            .extend(other_neighbors.into_iter());
        let _ = gvalid.neighbors.as_mut().unwrap().remove(&other);
        let _ = gvalid.neighbors.as_mut().unwrap().remove(&valid);
        gvalid.ancestors = Some(new_ancestors);
        gvalid.area = gvalid.area + other_area;
        gvalid.concavity = edge.concavity;
        gvalid.uancestors = Some(valid_uancestors);
        gvalid.border = Some(new_border);
    }
}

struct DualGraphEdge<N> {
    v1: usize,
    v2: usize,
    mcost: N,
    exact: bool,
    timestamp: usize,
    ancestors: BinaryHeap<VertexWithConcavity<N>>,
    iv1: usize,
    iv2: usize,
    shape: N,
    concavity: N,
    iray_cast: bool,
}

impl<N: RealField> DualGraphEdge<N> {
    pub fn new(
        timestamp: usize,
        v1: usize,
        v2: usize,
        dual_graph: &[DualGraphVertex<N>],
        coords: &[Point3<N>],
        max_concavity: N,
    ) -> DualGraphEdge<N> {
        let mut v1 = v1;
        let mut v2 = v2;

        if v1 > v2 {
            mem::swap(&mut v1, &mut v2);
        }

        let border_1 = dual_graph[v1].border.as_ref().unwrap();
        let border_2 = dual_graph[v2].border.as_ref().unwrap();
        let mut perimeter = na::zero::<N>();

        for d in border_1
            .symmetric_difference(border_2)
            .map(|e| na::distance(&coords[e.x], &coords[e.y]))
        {
            perimeter = perimeter + d;
        }

        let area = dual_graph[v1].area + dual_graph[v2].area;

        // FIXME: refactor this.
        let aabb = dual_graph[v1].aabb.merged(&dual_graph[v2].aabb);
        let diagonal = na::distance(aabb.mins(), aabb.maxs());
        let shape_cost;

        if area.is_zero() || diagonal.is_zero() {
            shape_cost = perimeter * perimeter;
        } else {
            shape_cost = diagonal * perimeter * perimeter / area;
        }

        let approx_concavity = dual_graph[v1].concavity.max(dual_graph[v2].concavity);

        DualGraphEdge {
            v1: v1,
            v2: v2,
            mcost: -(approx_concavity + max_concavity * shape_cost),
            exact: false,
            timestamp: timestamp,
            ancestors: BinaryHeap::with_capacity(0),
            iv1: 0,
            iv2: 0,
            shape: shape_cost,
            concavity: approx_concavity,
            iray_cast: false,
        }
    }

    pub fn is_valid(&self, dual_graph: &[DualGraphVertex<N>]) -> bool {
        self.timestamp >= dual_graph[self.v1].timestamp
            && self.timestamp >= dual_graph[self.v2].timestamp
    }

    pub fn compute_decimation_cost(
        &mut self,
        dual_graph: &[DualGraphVertex<N>],
        rays: &[Ray<N>],
        bvt: &BVT<usize, AABB<N>>,
        max_cost: N,
        max_concavity: N,
    ) {
        assert!(self.is_valid(dual_graph));

        let v1 = &dual_graph[self.v1];
        let v2 = &dual_graph[self.v2];

        /*
         * Estimate the concavity.
         */
        let chull1 = v1.chull.as_ref().unwrap();
        let chull2 = v2.chull.as_ref().unwrap();
        let chull = ConvexPair::new(&chull1.coords[..], &chull2.coords[..]);
        let _max: N = Bounded::max_value();

        let a1 = v1.ancestors.as_ref().unwrap();
        let a2 = v2.ancestors.as_ref().unwrap();

        let max_concavity = max_concavity.min(max_cost - max_concavity * self.shape);

        fn cast_ray<'a, N: RealField>(
            chull: &ConvexPair<'a, N>,
            ray: &Ray<N>,
            id: usize,
            concavity: &mut N,
            ancestors: &mut BinaryHeap<VertexWithConcavity<N>>,
        ) {
            let sv = chull.support_point(&Isometry::identity(), &ray.dir);
            let distance = sv.coords.dot(&ray.dir);

            if !relative_eq!(distance, na::zero()) {
                let shift: N = na::convert(0.1f64);
                let outside_point = ray.origin + ray.dir * (distance + shift);

                match chull.toi_with_ray(
                    &Isometry::identity(),
                    &Ray::new(outside_point, -ray.dir),
                    N::max_value(),
                    true,
                ) {
                    None => ancestors.push(VertexWithConcavity::new(id, na::zero())),
                    Some(toi) => {
                        let new_concavity = distance + shift - toi;
                        ancestors.push(VertexWithConcavity::new(id, new_concavity));
                        if *concavity < new_concavity {
                            *concavity = new_concavity
                        }
                    }
                }
            } else {
                ancestors.push(VertexWithConcavity::new(id, na::zero()));
            }
        }

        // Start with the rays we know.
        while (self.iv1 != a1.len() || self.iv2 != a2.len()) && self.concavity <= max_concavity {
            let id;

            if self.iv1 != a1.len()
                && (self.iv2 == a2.len() || a1[self.iv1].concavity > a2[self.iv2].concavity)
            {
                id = a1[self.iv1].id;
                self.iv1 = self.iv1 + 1;
            } else {
                id = a2[self.iv2].id;
                self.iv2 = self.iv2 + 1;
            }

            let ray = &rays[id].clone();

            if ray.dir.is_zero() {
                // the ray was set to zero if it was invalid.
                continue;
            }

            cast_ray(&chull, ray, id, &mut self.concavity, &mut self.ancestors);
        }

        // FIXME: (optimization) find a way to stop the cast if we exceed the max concavity.
        if !self.iray_cast && self.iv1 == a1.len() && self.iv2 == a2.len() {
            self.iray_cast = true;
            let uancestors_v1 = v1.uancestors.as_ref().unwrap();
            let uancestors_v2 = v2.uancestors.as_ref().unwrap();

            let aabb = v1.aabb.merged(&v2.aabb);
            let mut visitor = {
                BoundingVolumeInterferencesVisitor::new(&aabb, |ray_id| {
                    let ray = &rays[*ray_id];

                    if uancestors_v1.contains(ray_id) || uancestors_v2.contains(ray_id) &&
                       // XXX: we could just remove the zero-dir rays from the ancestors list!
                       // The ray was set to zero if it was invalid.
                       ray.dir.is_zero() {
                        return VisitStatus::Continue;
                    }

                    // We determine if the point is inside of the convex hull or not.
                    // XXX: use a point-in-implicit test instead of a ray-cast!
<<<<<<< HEAD
                    if let Some(inter) = chull.toi_with_ray(&Isometry::identity(), ray, true) {
                        if inter.is_zero() {
                            // ok, the point is inside, perform the real ray-cast.
                            cast_ray(
                                &chull,
                                ray,
                                *ray_id,
                                &mut self.concavity,
                                &mut self.ancestors,
                            );
=======
                    match chull.toi_with_ray(&Isometry::identity(), ray, N::max_value(), true) {
                        None => continue,
                        Some(inter) => {
                            if inter.is_zero() {
                                // ok, the point is inside, performe the real ray-cast.
                                cast_ray(
                                    &chull,
                                    ray,
                                    *ray_id,
                                    &mut self.concavity,
                                    &mut self.ancestors,
                                );
                            }
>>>>>>> 3d02cfc2
                        }
                    }

                    VisitStatus::Continue
                })
            };

            bvt.visit(&mut visitor);
        }

        self.mcost = -(self.concavity + max_concavity * self.shape);
        self.exact = self.iv1 == a1.len() && self.iv2 == a2.len();
    }
}

impl<N: PartialEq> PartialEq for DualGraphEdge<N> {
    #[inline]
    fn eq(&self, other: &DualGraphEdge<N>) -> bool {
        self.mcost.eq(&other.mcost)
    }
}

impl<N: PartialEq> Eq for DualGraphEdge<N> {}

impl<N: PartialOrd> PartialOrd for DualGraphEdge<N> {
    #[inline]
    fn partial_cmp(&self, other: &DualGraphEdge<N>) -> Option<Ordering> {
        self.mcost.partial_cmp(&other.mcost)
    }
}

impl<N: PartialOrd> Ord for DualGraphEdge<N> {
    #[inline]
    fn cmp(&self, other: &DualGraphEdge<N>) -> Ordering {
        if self.mcost < other.mcost {
            Ordering::Less
        } else if self.mcost > other.mcost {
            Ordering::Greater
        } else {
            Ordering::Equal
        }
    }
}

struct VertexWithConcavity<N> {
    id: usize,
    concavity: N,
}

impl<N> VertexWithConcavity<N> {
    #[inline]
    pub fn new(id: usize, concavity: N) -> VertexWithConcavity<N> {
        VertexWithConcavity {
            id: id,
            concavity: concavity,
        }
    }
}

impl<N: PartialEq> PartialEq for VertexWithConcavity<N> {
    #[inline]
    fn eq(&self, other: &VertexWithConcavity<N>) -> bool {
        self.concavity == other.concavity && self.id == other.id
    }
}

impl<N: PartialEq> Eq for VertexWithConcavity<N> {}

impl<N: PartialOrd> PartialOrd for VertexWithConcavity<N> {
    #[inline]
    fn partial_cmp(&self, other: &VertexWithConcavity<N>) -> Option<Ordering> {
        if self.concavity < other.concavity {
            Some(Ordering::Less)
        } else if self.concavity > other.concavity {
            Some(Ordering::Greater)
        } else {
            Some(self.id.cmp(&other.id))
        }
    }
}

impl<N: PartialOrd> Ord for VertexWithConcavity<N> {
    #[inline]
    fn cmp(&self, other: &VertexWithConcavity<N>) -> Ordering {
        if self.concavity < other.concavity {
            Ordering::Less
        } else if self.concavity > other.concavity {
            Ordering::Greater
        } else {
            self.id.cmp(&other.id)
        }
    }
}

#[inline]
fn edge(a: u32, b: u32) -> Vector2<usize> {
    if a > b {
        Vector2::new(b as usize, a as usize)
    } else {
        Vector2::new(a as usize, b as usize)
    }
}

fn compute_ray_bvt<N: RealField>(rays: &[Ray<N>]) -> BVT<usize, AABB<N>> {
    let aabbs = rays
        .iter()
        .enumerate()
        .map(|(i, r)| (i, AABB::new(r.origin, r.origin)))
        .collect();

    BVT::new_balanced(aabbs)
}

fn compute_rays<N: RealField>(mesh: &TriMesh<N>) -> (Vec<Ray<N>>, HashMap<(u32, u32), usize>) {
    let mut rays = Vec::new();
    let mut raymap = HashMap::new();

    {
        let coords = &mesh.coords[..];
        let normals = &mesh.normals.as_ref().unwrap()[..];

        let mut add_ray = |coord: u32, normal: u32| {
            let key = (coord, normal);
            let existing = match raymap.entry(key) {
                Entry::Occupied(entry) => entry.into_mut(),
                Entry::Vacant(entry) => entry.insert(rays.len()),
            };

            if *existing == rays.len() {
                let coord = coords[coord as usize].clone();
                let mut normal = normals[normal as usize].clone();

                if normal.normalize_mut().is_zero() {
                    normal = na::zero();
                }

                rays.push(Ray::new(coord, normal));
            }
        };

        match mesh.indices {
            IndexBuffer::Unified(ref b) => {
                for t in b.iter() {
                    add_ray(t.x, t.x);
                    add_ray(t.y, t.y);
                    add_ray(t.z, t.z);
                }
            }
            IndexBuffer::Split(ref b) => {
                for t in b.iter() {
                    add_ray(t.x.x, t.x.y);
                    add_ray(t.y.x, t.y.y);
                    add_ray(t.z.x, t.z.y);
                }
            }
        }
    }

    (rays, raymap)
}

fn compute_dual_graph<N: RealField>(
    mesh: &TriMesh<N>,
    raymap: &HashMap<(u32, u32), usize>,
) -> Vec<DualGraphVertex<N>> {
    // XXX Loss of determinism because of the randomized HashMap.
    let mut prim_edges = HashMap::new();
    let mut dual_vertices: Vec<DualGraphVertex<N>> = (0..mesh.num_triangles())
        .map(|i| DualGraphVertex::new(i, mesh, raymap))
        .collect();

    {
        let mut add_triangle_edges = |i: usize, t: &Point3<u32>| {
            let es = [edge(t.x, t.y), edge(t.y, t.z), edge(t.z, t.x)];

            for e in es.iter() {
                let other = match prim_edges.entry(*e) {
                    Entry::Occupied(entry) => entry.into_mut(),
                    Entry::Vacant(entry) => entry.insert(i),
                };

                if *other != i {
                    // register the adjascency.
                    let _ = dual_vertices[i].neighbors.as_mut().unwrap().insert(*other);
                    let _ = dual_vertices[*other].neighbors.as_mut().unwrap().insert(i);
                }
            }
        };

        match mesh.indices {
            IndexBuffer::Unified(ref b) => {
                for (i, t) in b.iter().enumerate() {
                    add_triangle_edges(i, t)
                }
            }
            IndexBuffer::Split(ref b) => {
                for (i, t) in b.iter().enumerate() {
                    let t_idx = Point3::new(t.x.x, t.y.x, t.z.x);
                    add_triangle_edges(i, &t_idx)
                }
            }
        }
    }

    dual_vertices
}

struct ConvexPair<'a, N: 'a + RealField> {
    a: &'a [Point3<N>],
    b: &'a [Point3<N>],
}

impl<'a, N: RealField> ConvexPair<'a, N> {
    pub fn new(a: &'a [Point3<N>], b: &'a [Point3<N>]) -> ConvexPair<'a, N> {
        ConvexPair { a: a, b: b }
    }
}

impl<'a, N: RealField> SupportMap<N> for ConvexPair<'a, N> {
    #[inline]
    fn support_point(&self, _: &Isometry<N>, dir: &Vector3<N>) -> Point3<N> {
        let sa = utils::point_cloud_support_point(dir, self.a);
        let sb = utils::point_cloud_support_point(dir, self.b);

        if sa.coords.dot(dir) > sb.coords.dot(dir) {
            sa
        } else {
            sb
        }
    }
}

impl<'a, N: RealField> RayCast<N> for ConvexPair<'a, N> {
    #[inline]
    fn toi_and_normal_with_ray(
        &self,
        id: &Isometry<N>,
        ray: &Ray<N>,
        max_toi: N,
        solid: bool,
    ) -> Option<RayIntersection<N>> {
        query::ray_intersection_with_support_map_with_params(
            id,
            self,
            &mut VoronoiSimplex::new(),
            ray,
            max_toi,
            solid,
        )
    }
}<|MERGE_RESOLUTION|>--- conflicted
+++ resolved
@@ -1,15 +1,11 @@
 use crate::bounding_volume::{self, BoundingVolume, AABB};
 use crate::math::Isometry;
 use crate::num::{Bounded, Zero};
-use crate::partitioning::{BVH, BVT, VisitStatus};
+use crate::partitioning::{VisitStatus, BVH, BVT};
 use crate::procedural::{IndexBuffer, TriMesh};
 use crate::query::algorithms::VoronoiSimplex;
 use crate::query::{
-<<<<<<< HEAD
-    ray_internal, visitors::BoundingVolumeInterferencesVisitor, Ray, RayCast, RayIntersection,
-=======
-    self, visitors::BoundingVolumeInterferencesCollector, Ray, RayCast, RayIntersection,
->>>>>>> 3d02cfc2
+    self, visitors::BoundingVolumeInterferencesVisitor, Ray, RayCast, RayIntersection,
 };
 use crate::shape::SupportMap;
 use crate::transformation;
@@ -540,19 +536,22 @@
                 BoundingVolumeInterferencesVisitor::new(&aabb, |ray_id| {
                     let ray = &rays[*ray_id];
 
-                    if uancestors_v1.contains(ray_id) || uancestors_v2.contains(ray_id) &&
+                    if uancestors_v1.contains(ray_id)
+                        || uancestors_v2.contains(ray_id) &&
                        // XXX: we could just remove the zero-dir rays from the ancestors list!
                        // The ray was set to zero if it was invalid.
-                       ray.dir.is_zero() {
+                       ray.dir.is_zero()
+                    {
                         return VisitStatus::Continue;
                     }
 
                     // We determine if the point is inside of the convex hull or not.
                     // XXX: use a point-in-implicit test instead of a ray-cast!
-<<<<<<< HEAD
-                    if let Some(inter) = chull.toi_with_ray(&Isometry::identity(), ray, true) {
+                    if let Some(inter) =
+                        chull.toi_with_ray(&Isometry::identity(), ray, N::max_value(), true)
+                    {
                         if inter.is_zero() {
-                            // ok, the point is inside, perform the real ray-cast.
+                            // ok, the point is inside, performe the real ray-cast.
                             cast_ray(
                                 &chull,
                                 ray,
@@ -560,21 +559,6 @@
                                 &mut self.concavity,
                                 &mut self.ancestors,
                             );
-=======
-                    match chull.toi_with_ray(&Isometry::identity(), ray, N::max_value(), true) {
-                        None => continue,
-                        Some(inter) => {
-                            if inter.is_zero() {
-                                // ok, the point is inside, performe the real ray-cast.
-                                cast_ray(
-                                    &chull,
-                                    ray,
-                                    *ray_id,
-                                    &mut self.concavity,
-                                    &mut self.ancestors,
-                                );
-                            }
->>>>>>> 3d02cfc2
                         }
                     }
 
