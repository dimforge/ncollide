use crate::bounding_volume::BoundingVolume;
use crate::math::Point;
<<<<<<< HEAD
use na::RealField;
use crate::partitioning::{DBVTLeaf, DBVTLeafId, BVH, DBVT, VisitStatus};
use crate::pipeline::broad_phase::{BroadPhase, ProxyHandle, BroadPhaseInterferenceHandler};
use crate::query::visitors::{
    BoundingVolumeInterferencesVisitor, PointInterferencesVisitor, RayInterferencesVisitor,
=======
use crate::partitioning::{DBVTLeaf, DBVTLeafId, BVH, DBVT};
use crate::pipeline::broad_phase::{
    BroadPhase, BroadPhaseInterferenceHandler, BroadPhaseProxyHandle,
};
use crate::query::visitors::{
    BoundingVolumeInterferencesCollector, PointInterferencesCollector, RayInterferencesCollector,
    RayIntersectionCostFnVisitor,
>>>>>>> 3d02cfc2
};
use crate::query::{PointQuery, Ray, RayCast, RayIntersection};
use crate::utils::{DeterministicState, SortedPair};
use na::RealField;
use slab::Slab;
use std::any::Any;
use std::collections::hash_map::Entry;
use std::collections::{HashMap, VecDeque};

#[derive(Copy, Clone, Debug, PartialEq, Eq)]
enum ProxyStatus {
    OnStaticTree(DBVTLeafId),
    OnDynamicTree(DBVTLeafId, usize),
    // The usize is the location of the corresponding on proxies_to_update
    Detached(Option<usize>),
    Deleted,
}

struct DBVTBroadPhaseProxy<T> {
    data: T,
    status: ProxyStatus,
    updated: bool,
}

impl<T> DBVTBroadPhaseProxy<T> {
    fn new(data: T) -> DBVTBroadPhaseProxy<T> {
        DBVTBroadPhaseProxy {
            data,
            status: ProxyStatus::Detached(None),
            updated: true,
        }
    }

    fn is_detached(&self) -> bool {
        match self.status {
            ProxyStatus::Detached(_) => true,
            _ => false,
        }
    }
}

const DEACTIVATION_THRESHOLD: usize = 100;

/// Broad phase based on a Dynamic Bounding Volume Tree.
///
/// It uses two separate trees: one for static objects and which is never updated, and one for
/// moving objects.
pub struct DBVTBroadPhase<N: RealField, BV, T> {
    proxies: Slab<DBVTBroadPhaseProxy<T>>,
    // DBVT for moving objects.
    tree: DBVT<N, BroadPhaseProxyHandle, BV>,
    // DBVT for static objects.
    stree: DBVT<N, BroadPhaseProxyHandle, BV>,
    // Pairs detected.
    pairs: HashMap<SortedPair<BroadPhaseProxyHandle>, bool, DeterministicState>,
    // The margin added to each bounding volume.
    margin: N,
    purge_all: bool,

    // Just to avoid dynamic allocations.
<<<<<<< HEAD
    leaves_to_update: Vec<DBVTLeaf<N, ProxyHandle, BV>>,
    proxies_to_update: Vec<(ProxyHandle, BV)>,
=======
    collector: Vec<BroadPhaseProxyHandle>,
    leaves_to_update: Vec<DBVTLeaf<N, BroadPhaseProxyHandle, BV>>,
    proxies_to_update: VecDeque<(BroadPhaseProxyHandle, BV)>,
>>>>>>> 3d02cfc2
}

impl<N, BV, T> DBVTBroadPhase<N, BV, T>
where
    N: RealField,
    BV: 'static + BoundingVolume<N> + Clone,
{
    /// Creates a new broad phase based on a Dynamic Bounding Volume Tree.
    pub fn new(margin: N) -> DBVTBroadPhase<N, BV, T> {
        DBVTBroadPhase {
            proxies: Slab::new(),
            tree: DBVT::new(),
            stree: DBVT::new(),
            pairs: HashMap::with_hasher(DeterministicState::new()),
            purge_all: false,
            leaves_to_update: Vec::new(),
            proxies_to_update: VecDeque::new(),
            margin,
        }
    }

    /// Number of interferences detected by this broad phase.
    #[inline]
    pub fn num_interferences(&self) -> usize {
        self.pairs.len()
    }

    fn purge_some_contact_pairs(&mut self, handler: &mut dyn BroadPhaseInterferenceHandler<T>) {
        let purge_all = self.purge_all;
        let proxies = &self.proxies;
        let stree = &self.stree;
        let tree = &self.tree;
        self.pairs.retain(|pair, up_to_date| {
            let mut retain = true;

            if purge_all || !*up_to_date {
                *up_to_date = true;

                let proxy1 = proxies
                    .get(pair.0.uid())
                    .expect("DBVT broad phase: internal error.");
                let proxy2 = proxies
                    .get(pair.1.uid())
                    .expect("DBVT broad phase: internal error.");

                if purge_all || proxy1.updated || proxy2.updated {
                    if handler.is_interference_allowed(&proxy1.data, &proxy2.data) {
                        let l1 = match proxy1.status {
                            ProxyStatus::OnStaticTree(leaf) => &stree[leaf],
                            ProxyStatus::OnDynamicTree(leaf, _) => &tree[leaf],
                            _ => panic!("DBVT broad phase: internal error."),
                        };

                        let l2 = match proxy2.status {
                            ProxyStatus::OnStaticTree(leaf) => &stree[leaf],
                            ProxyStatus::OnDynamicTree(leaf, _) => &tree[leaf],
                            _ => panic!("DBVT broad phase: internal error."),
                        };

                        if !l1.bounding_volume.intersects(&l2.bounding_volume) {
                            handler.interference_stopped(&proxy1.data, &proxy2.data);
                            retain = false;
                        }
                    } else {
                        handler.interference_stopped(&proxy1.data, &proxy2.data);
                        retain = false;
                    }
                }
            }

            *up_to_date = false;
            retain
        });
    }

    fn update_activation_states(&mut self) {
        /*
         * Update activation states.
         * FIXME: could we avoid having to iterate through _all_ the proxies at each update?
         */
        for (_, proxy) in self.proxies.iter_mut() {
            if let ProxyStatus::OnDynamicTree(leaf, energy) = proxy.status {
                if energy == 1 {
                    let old_leaf = self.tree.remove(leaf);
                    let new_leaf = self.stree.insert(old_leaf);
                    proxy.status = ProxyStatus::OnStaticTree(new_leaf);
                } else {
                    proxy.status = ProxyStatus::OnDynamicTree(leaf, energy - 1)
                }
            }
        }
    }
}

impl<N, BV, T> BroadPhase<N, BV, T> for DBVTBroadPhase<N, BV, T>
where
    N: RealField,
    BV: BoundingVolume<N> + RayCast<N> + PointQuery<N> + Any + Send + Sync + Clone,
    T: Any + Send + Sync + Clone,
{
<<<<<<< HEAD
    fn update(&mut self, mut handler: &mut BroadPhaseInterferenceHandler<T>) {
=======
    fn update(&mut self, handler: &mut dyn BroadPhaseInterferenceHandler<T>) {
>>>>>>> 3d02cfc2
        /*
         * Remove from the trees all nodes that have been deleted or modified.
         */
        for (handle, bv) in self.proxies_to_update.drain(..) {
            if let Some(proxy) = self.proxies.get_mut(handle.uid()) {
                let mut set_status = true;
                match proxy.status {
                    ProxyStatus::OnStaticTree(leaf) => {
                        let mut leaf = self.stree.remove(leaf);
                        leaf.bounding_volume = bv;
                        self.leaves_to_update.push(leaf);
                    }
                    ProxyStatus::OnDynamicTree(leaf, _) => {
                        let mut leaf = self.tree.remove(leaf);
                        leaf.bounding_volume = bv;
                        self.leaves_to_update.push(leaf);
                    }
                    ProxyStatus::Detached(None) => {
                        let leaf = DBVTLeaf::new(bv, handle);
                        self.leaves_to_update.push(leaf);
                    }
                    ProxyStatus::Detached(Some(id)) => {
                        let leaf = DBVTLeaf::new(bv, handle);
                        self.leaves_to_update[id] = leaf;
                        set_status = false;
                    }
                    ProxyStatus::Deleted => {
                        panic!("DBVT broad phase internal error: the proxy was deleted.")
                    }
                }

                proxy.updated = true;

                if set_status {
                    proxy.status = ProxyStatus::Detached(Some(self.leaves_to_update.len() - 1));
                }
            }
        }

        /*
         * Re-insert outdated nodes one by one and collect interferences at the same time.
         */
        let some_leaves_updated = self.leaves_to_update.len() != 0;
        for leaf in self.leaves_to_update.drain(..) {
            {
                let proxy1 = &self.proxies[leaf.data.uid()];
                let mut visitor = {
                    let proxies = &self.proxies;
                    let pairs = &mut self.pairs;
                    let handler = &mut handler;
                    let leaf = &leaf;
                    BoundingVolumeInterferencesVisitor::new(
                        &leaf.bounding_volume,
                        move |proxy_key2: &ProxyHandle| {
                            // Event generation.
                            let proxy2 = &proxies[proxy_key2.uid()];

                            if handler.is_interference_allowed(&proxy1.data, &proxy2.data) {
                                match pairs.entry(SortedPair::new(leaf.data, *proxy_key2)) {
                                    Entry::Occupied(entry) => *entry.into_mut() = true,
                                    Entry::Vacant(entry) => {
                                        handler.interference_started(&proxy1.data, &proxy2.data);
                                        let _ = entry.insert(true);
                                    }
                                }
                            }

                            VisitStatus::Continue
                        }
                    )
                };

                self.tree.visit(&mut visitor);
                self.stree.visit(&mut visitor);
            }

            let proxy1 = &mut self.proxies[leaf.data.uid()];
            assert!(proxy1.is_detached());
            let leaf = self.tree.insert(leaf);
            proxy1.status = ProxyStatus::OnDynamicTree(leaf, DEACTIVATION_THRESHOLD);
        }

        if some_leaves_updated {
            self.purge_some_contact_pairs(handler);
        }
        self.update_activation_states();
    }

    /// Retrieves the bounding volume and data associated to the given proxy.
    fn proxy(&self, handle: BroadPhaseProxyHandle) -> Option<(&BV, &T)> {
        let proxy = self.proxies.get(handle.uid())?;
        match proxy.status {
            ProxyStatus::OnDynamicTree(id, _) => {
                Some((&self.tree.get(id)?.bounding_volume, &proxy.data))
            }
            ProxyStatus::OnStaticTree(id) => {
                Some((&self.stree.get(id)?.bounding_volume, &proxy.data))
            }
            _ => None,
        }
    }

    fn create_proxy(&mut self, bv: BV, data: T) -> BroadPhaseProxyHandle {
        let proxy = DBVTBroadPhaseProxy::new(data);
        let handle = BroadPhaseProxyHandle(self.proxies.insert(proxy));
        self.proxies_to_update.push_back((handle, bv));
        handle
    }

    fn remove(&mut self, handles: &[BroadPhaseProxyHandle], handler: &mut dyn FnMut(&T, &T)) {
        for handle in handles {
            if let Some(proxy) = self.proxies.get_mut(handle.uid()) {
                match proxy.status {
                    ProxyStatus::OnStaticTree(leaf) => {
                        let _ = self.stree.remove(leaf);
                    }
                    ProxyStatus::OnDynamicTree(leaf, _) => {
                        let _ = self.tree.remove(leaf);
                    }
                    _ => {}
                }

                proxy.status = ProxyStatus::Deleted;
            } else {
                panic!("Attempting to remove an object that does not exist.");
            }
        }

        {
            let proxies = &self.proxies;
            self.pairs.retain(|pair, _| {
                let proxy1 = proxies
                    .get(pair.0.uid())
                    .expect("DBVT broad phase: internal error.");
                let proxy2 = proxies
                    .get(pair.1.uid())
                    .expect("DBVT broad phase: internal error.");

                if proxy1.status == ProxyStatus::Deleted || proxy2.status == ProxyStatus::Deleted {
                    handler(&proxy1.data, &proxy2.data);
                    false
                } else {
                    true
                }
            });
        }

        for handle in handles {
            let _ = self.proxies.remove(handle.uid());
        }
    }

    fn deferred_set_bounding_volume(&mut self, handle: BroadPhaseProxyHandle, bounding_volume: BV) {
        if let Some(proxy) = self.proxies.get(handle.uid()) {
            let needs_update = match proxy.status {
                ProxyStatus::OnStaticTree(leaf) => {
                    !self.stree[leaf].bounding_volume.contains(&bounding_volume)
                }
                ProxyStatus::OnDynamicTree(leaf, _) => {
                    !self.tree[leaf].bounding_volume.contains(&bounding_volume)
                }
                ProxyStatus::Detached(_) => true,
                ProxyStatus::Deleted => {
                    panic!("DBVT broad phase: internal error, proxy not found.")
                }
            };

            if needs_update {
                let new_bv = bounding_volume.loosened(self.margin);
                self.proxies_to_update.push_back((handle, new_bv));
            }
        } else {
            panic!("Attempting to set the bounding volume of an object that does not exist.");
        }
    }

    fn deferred_recompute_all_proximities_with(&mut self, handle: BroadPhaseProxyHandle) {
        if let Some(proxy) = self.proxies.get(handle.uid()) {
            let bv = match proxy.status {
                ProxyStatus::OnStaticTree(leaf) => self.stree[leaf].bounding_volume.clone(),
                ProxyStatus::OnDynamicTree(leaf, _) => self.tree[leaf].bounding_volume.clone(),
                ProxyStatus::Detached(_) => return,
                ProxyStatus::Deleted => {
                    panic!("DBVT broad phase: internal error, proxy not found.")
                }
            };

            self.proxies_to_update.push_front((handle, bv));
        }
    }

    fn deferred_recompute_all_proximities(&mut self) {
        for (handle, proxy) in self.proxies.iter() {
            let bv;
            match proxy.status {
                ProxyStatus::OnStaticTree(leaf) => {
                    bv = self.stree[leaf].bounding_volume.clone();
                }
                ProxyStatus::OnDynamicTree(leaf, _) => {
                    bv = self.tree[leaf].bounding_volume.clone();
                }
                ProxyStatus::Detached(_) => continue,
                ProxyStatus::Deleted => {
                    panic!("DBVT broad phase: internal error, proxy not found.")
                }
            }

            self.proxies_to_update
                .push_front((BroadPhaseProxyHandle(handle), bv));
        }

        self.purge_all = true;
    }

    fn interferences_with_bounding_volume<'a>(&'a self, bv: &BV, out: &mut Vec<&'a T>) {
        let mut visitor = BoundingVolumeInterferencesVisitor::new(bv, |handle: &ProxyHandle| {
            out.push(&self.proxies[handle.uid()].data);
            VisitStatus::Continue
        });

        self.tree.visit(&mut visitor);
        self.stree.visit(&mut visitor);
    }

<<<<<<< HEAD
    fn interferences_with_ray<'a>(&'a self, ray: &Ray<N>, out: &mut Vec<&'a T>) {
        let mut visitor = RayInterferencesVisitor::new(ray, |handle: &ProxyHandle| {
            out.push(&self.proxies[handle.uid()].data);
            VisitStatus::Continue
        });
=======
    fn interferences_with_ray<'a>(&'a self, ray: &Ray<N>, max_toi: N, out: &mut Vec<&'a T>) {
        let mut collector = Vec::new();

        {
            let mut visitor = RayInterferencesCollector::new(ray, max_toi, &mut collector);

            self.tree.visit(&mut visitor);
            self.stree.visit(&mut visitor);
        }
>>>>>>> 3d02cfc2

        self.tree.visit(&mut visitor);
        self.stree.visit(&mut visitor);
    }

    fn interferences_with_point<'a>(&'a self, point: &Point<N>, out: &mut Vec<&'a T>) {
        let mut visitor = PointInterferencesVisitor::new(point, |handle: &ProxyHandle| {
            out.push(&self.proxies[handle.uid()].data);
            VisitStatus::Continue
        });

        self.tree.visit(&mut visitor);
        self.stree.visit(&mut visitor);
    }

    /// Returns the first object that interferes with a ray.
    fn first_interference_with_ray<'a, 'b>(
        &'a self,
        ray: &'b Ray<N>,
        max_toi: N,
        cost_fn: &'a dyn Fn(T, &'b Ray<N>, N) -> Option<(T, RayIntersection<N>)>,
    ) -> Option<(T, RayIntersection<N>)> {
        let res = {
            let mut visitor =
                RayIntersectionCostFnVisitor::<'a, 'b, N, T, BV>::new(ray, max_toi, self, cost_fn);

            let dynamic_hit = self.tree.best_first_search(&mut visitor);
            let static_hit = self.stree.best_first_search(&mut visitor);

            // The static hit must be better than the dynamic hit as it uses the
            // same visitor so give it priority
            if static_hit.is_some() {
                static_hit
            } else {
                dynamic_hit
            }
        };

        if let Some((_node, res)) = res {
            Some(res)
        } else {
            None
        }
    }
}<|MERGE_RESOLUTION|>--- conflicted
+++ resolved
@@ -1,20 +1,12 @@
 use crate::bounding_volume::BoundingVolume;
 use crate::math::Point;
-<<<<<<< HEAD
-use na::RealField;
-use crate::partitioning::{DBVTLeaf, DBVTLeafId, BVH, DBVT, VisitStatus};
-use crate::pipeline::broad_phase::{BroadPhase, ProxyHandle, BroadPhaseInterferenceHandler};
-use crate::query::visitors::{
-    BoundingVolumeInterferencesVisitor, PointInterferencesVisitor, RayInterferencesVisitor,
-=======
-use crate::partitioning::{DBVTLeaf, DBVTLeafId, BVH, DBVT};
+use crate::partitioning::{DBVTLeaf, DBVTLeafId, VisitStatus, BVH, DBVT};
 use crate::pipeline::broad_phase::{
     BroadPhase, BroadPhaseInterferenceHandler, BroadPhaseProxyHandle,
 };
 use crate::query::visitors::{
-    BoundingVolumeInterferencesCollector, PointInterferencesCollector, RayInterferencesCollector,
+    BoundingVolumeInterferencesVisitor, PointInterferencesVisitor, RayInterferencesVisitor,
     RayIntersectionCostFnVisitor,
->>>>>>> 3d02cfc2
 };
 use crate::query::{PointQuery, Ray, RayCast, RayIntersection};
 use crate::utils::{DeterministicState, SortedPair};
@@ -75,14 +67,8 @@
     purge_all: bool,
 
     // Just to avoid dynamic allocations.
-<<<<<<< HEAD
-    leaves_to_update: Vec<DBVTLeaf<N, ProxyHandle, BV>>,
-    proxies_to_update: Vec<(ProxyHandle, BV)>,
-=======
-    collector: Vec<BroadPhaseProxyHandle>,
     leaves_to_update: Vec<DBVTLeaf<N, BroadPhaseProxyHandle, BV>>,
     proxies_to_update: VecDeque<(BroadPhaseProxyHandle, BV)>,
->>>>>>> 3d02cfc2
 }
 
 impl<N, BV, T> DBVTBroadPhase<N, BV, T>
@@ -183,11 +169,7 @@
     BV: BoundingVolume<N> + RayCast<N> + PointQuery<N> + Any + Send + Sync + Clone,
     T: Any + Send + Sync + Clone,
 {
-<<<<<<< HEAD
-    fn update(&mut self, mut handler: &mut BroadPhaseInterferenceHandler<T>) {
-=======
-    fn update(&mut self, handler: &mut dyn BroadPhaseInterferenceHandler<T>) {
->>>>>>> 3d02cfc2
+    fn update(&mut self, mut handler: &mut dyn BroadPhaseInterferenceHandler<T>) {
         /*
          * Remove from the trees all nodes that have been deleted or modified.
          */
@@ -241,7 +223,7 @@
                     let leaf = &leaf;
                     BoundingVolumeInterferencesVisitor::new(
                         &leaf.bounding_volume,
-                        move |proxy_key2: &ProxyHandle| {
+                        move |proxy_key2: &BroadPhaseProxyHandle| {
                             // Event generation.
                             let proxy2 = &proxies[proxy_key2.uid()];
 
@@ -256,7 +238,7 @@
                             }
 
                             VisitStatus::Continue
-                        }
+                        },
                     )
                 };
 
@@ -403,42 +385,33 @@
     }
 
     fn interferences_with_bounding_volume<'a>(&'a self, bv: &BV, out: &mut Vec<&'a T>) {
-        let mut visitor = BoundingVolumeInterferencesVisitor::new(bv, |handle: &ProxyHandle| {
-            out.push(&self.proxies[handle.uid()].data);
-            VisitStatus::Continue
-        });
+        let mut visitor =
+            BoundingVolumeInterferencesVisitor::new(bv, |handle: &BroadPhaseProxyHandle| {
+                out.push(&self.proxies[handle.uid()].data);
+                VisitStatus::Continue
+            });
 
         self.tree.visit(&mut visitor);
         self.stree.visit(&mut visitor);
     }
 
-<<<<<<< HEAD
-    fn interferences_with_ray<'a>(&'a self, ray: &Ray<N>, out: &mut Vec<&'a T>) {
-        let mut visitor = RayInterferencesVisitor::new(ray, |handle: &ProxyHandle| {
-            out.push(&self.proxies[handle.uid()].data);
-            VisitStatus::Continue
-        });
-=======
     fn interferences_with_ray<'a>(&'a self, ray: &Ray<N>, max_toi: N, out: &mut Vec<&'a T>) {
-        let mut collector = Vec::new();
-
-        {
-            let mut visitor = RayInterferencesCollector::new(ray, max_toi, &mut collector);
-
-            self.tree.visit(&mut visitor);
-            self.stree.visit(&mut visitor);
-        }
->>>>>>> 3d02cfc2
+        let mut visitor =
+            RayInterferencesVisitor::new(ray, max_toi, |handle: &BroadPhaseProxyHandle| {
+                out.push(&self.proxies[handle.uid()].data);
+                VisitStatus::Continue
+            });
 
         self.tree.visit(&mut visitor);
         self.stree.visit(&mut visitor);
     }
 
     fn interferences_with_point<'a>(&'a self, point: &Point<N>, out: &mut Vec<&'a T>) {
-        let mut visitor = PointInterferencesVisitor::new(point, |handle: &ProxyHandle| {
-            out.push(&self.proxies[handle.uid()].data);
-            VisitStatus::Continue
-        });
+        let mut visitor =
+            PointInterferencesVisitor::new(point, |handle: &BroadPhaseProxyHandle| {
+                out.push(&self.proxies[handle.uid()].data);
+                VisitStatus::Continue
+            });
 
         self.tree.visit(&mut visitor);
         self.stree.visit(&mut visitor);
