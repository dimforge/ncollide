--- conflicted
+++ resolved
@@ -1,20 +1,13 @@
 use crate::bounding_volume::{self, BoundingVolume};
 use crate::math::Isometry;
-<<<<<<< HEAD
-use na::{self, RealField};
 use crate::partitioning::VisitStatus;
-use crate::pipeline::narrow_phase::{ContactAlgorithm, ContactDispatcher, ContactManifoldGenerator};
-use crate::query::{visitors::BoundingVolumeInterferencesVisitor, ContactManifold, ContactPrediction,
-                   ContactPreprocessor, ContactTrackingMode};
-=======
 use crate::pipeline::narrow_phase::{
     ContactAlgorithm, ContactDispatcher, ContactManifoldGenerator,
 };
 use crate::query::{
-    visitors::BoundingVolumeInterferencesCollector, ContactManifold, ContactPrediction,
+    visitors::BoundingVolumeInterferencesVisitor, ContactManifold, ContactPrediction,
     ContactPreprocessor, ContactTrackingMode,
 };
->>>>>>> 3d02cfc2
 use crate::shape::{CompositeShape, Shape};
 use crate::utils::DeterministicState;
 use na::{self, RealField};
@@ -55,32 +48,13 @@
         // Find new collisions
         let ls_m2 = m1.inverse() * m2.clone();
         let ls_aabb2 = bounding_volume::aabb(g2, &ls_m2).loosened(prediction.linear());
-<<<<<<< HEAD
-        let mut visitor = BoundingVolumeInterferencesVisitor::new(&ls_aabb2, |i| {
-            match self.sub_detectors.entry(*i) {
-                Entry::Occupied(mut entry) => {
-                    entry.get_mut().1 = self.timestamp
-                }
-                Entry::Vacant(entry) => {
-                    let mut new_detector = None;
-
-                    g1.map_part_at(*i, &Isometry::identity(), &mut |_, g1| {
-=======
-
-        {
-            let mut visitor =
-                BoundingVolumeInterferencesCollector::new(&ls_aabb2, &mut self.interferences);
-            g1.bvh().visit(&mut visitor);
-        }
-
-        for i in self.interferences.drain(..) {
+        let mut visitor = BoundingVolumeInterferencesVisitor::new(&ls_aabb2, |&i| {
             match self.sub_detectors.entry(i) {
                 Entry::Occupied(mut entry) => entry.get_mut().1 = self.timestamp,
                 Entry::Vacant(entry) => {
                     let mut new_detector = None;
 
                     g1.map_part_at(i, &Isometry::identity(), &mut |_, g1| {
->>>>>>> 3d02cfc2
                         if flip {
                             new_detector = dispatcher.get_contact_algorithm(g2, g1)
                         } else {
@@ -93,14 +67,10 @@
                     }
                 }
             }
-<<<<<<< HEAD
 
             VisitStatus::Continue
         });
         g1.bvh().visit(&mut visitor);
-=======
-        }
->>>>>>> 3d02cfc2
 
         // Update all collisions
         let timestamp = self.timestamp;
