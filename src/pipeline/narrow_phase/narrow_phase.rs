--- conflicted
+++ resolved
@@ -1,5 +1,4 @@
 use na::Real;
-use petgraph::visit::EdgeRef;
 
 use crate::pipeline::events::{ContactEvent, ContactEvents, ProximityEvent, ProximityEvents};
 use crate::pipeline::narrow_phase::{
@@ -111,27 +110,13 @@
         }
     }
 
-<<<<<<< HEAD
     pub fn handle_interaction<T>(
-=======
-    /// Called when the broad phase detects that two objects are in close proximity.
-    fn interaction_started(
-        &mut self,
-        objects: &CollisionObjectSlab<N, T>,
-        handle1: CollisionObjectHandle,
-        handle2: CollisionObjectHandle,
-    );
-
-    /// Called when the broad phase detects that two objects stop to be in close proximity.
-    fn interaction_stopped(
->>>>>>> 533b816b
         &mut self,
         contact_events: &mut ContactEvents,
         proximity_events: &mut ProximityEvents,
         objects: &CollisionObjectSlab<N, T>,
         handle1: CollisionObjectHandle,
         handle2: CollisionObjectHandle,
-<<<<<<< HEAD
         started: bool,
     )
     {
@@ -169,11 +154,13 @@
             if let Some(eid) = self.interactions.graph.find_edge(id1, id2) {
                 if let Some(detector) = self.interactions.graph.remove_edge(eid) {
                     match detector {
-                        Interaction::Contact(_, manifold) => {
+                        Interaction::Contact(_, mut manifold) => {
                             // Register a collision lost event if there was a contact.
                             if manifold.len() != 0 {
                                 contact_events.push(ContactEvent::Stopped(co1.handle(), co2.handle()));
                             }
+
+                            manifold.clear(&mut self.id_alloc);
                         }
                         Interaction::Proximity(detector) => {
                             // Register a proximity lost signal if they were not disjoint.
@@ -194,9 +181,6 @@
             }
         }
     }
-=======
-    );
->>>>>>> 533b816b
 
     pub fn handle_removal<T>(
         &mut self,
@@ -210,7 +194,10 @@
         let id2 = objects[key.1].graph_index();
 
         if let Some(edge) = self.interactions.graph.find_edge(id1, id2) {
-            let _ = self.interactions.graph.remove_edge(edge);
+            let interaction = self.interactions.graph.remove_edge(edge);
+            if let Some(Interaction::Contact(_, mut manifold)) = interaction {
+                manifold.clear(&mut self.id_alloc)
+            }
         }
     }
 
