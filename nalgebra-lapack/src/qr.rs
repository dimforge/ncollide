#[cfg(feature = "serde-serialize")]
use serde::{Deserialize, Serialize};

use num::Zero;
use num_complex::Complex;

use na::allocator::Allocator;
use na::dimension::{Dim, DimMin, DimMinimum, U1};
use na::storage::Storage;
use na::{DefaultAllocator, Matrix, MatrixMN, Scalar, VectorN};
use ComplexHelper;

use lapack;

/// The QR decomposition of a general matrix.
#[cfg_attr(feature = "serde-serialize", derive(Serialize, Deserialize))]
#[cfg_attr(
    feature = "serde-serialize",
<<<<<<< HEAD
    serde(bound(serialize = "DefaultAllocator: Allocator<N, R, C> +
                           Allocator<N, DimMinimum<R, C>>,
         MatrixMN<N, R, C>: Serialize,
         VectorN<N, DimMinimum<R, C>>: Serialize"))
)]
#[cfg_attr(
    feature = "serde-serialize",
    serde(bound(deserialize = "DefaultAllocator: Allocator<N, R, C> +
                           Allocator<N, DimMinimum<R, C>>,
         MatrixMN<N, R, C>: Deserialize<'de>,
         VectorN<N, DimMinimum<R, C>>: Deserialize<'de>"))
=======
    serde(bound(
        serialize = "DefaultAllocator: Allocator<N, R, C> +
                           Allocator<N, DimMinimum<R, C>>,
         MatrixMN<N, R, C>: Serialize,
         VectorN<N, DimMinimum<R, C>>: Serialize"
    ))
)]
#[cfg_attr(
    feature = "serde-serialize",
    serde(bound(
        deserialize = "DefaultAllocator: Allocator<N, R, C> +
                           Allocator<N, DimMinimum<R, C>>,
         MatrixMN<N, R, C>: Deserialize<'de>,
         VectorN<N, DimMinimum<R, C>>: Deserialize<'de>"
    ))
>>>>>>> d702bf03
)]
#[derive(Clone, Debug)]
pub struct QR<N: Scalar, R: DimMin<C>, C: Dim>
where DefaultAllocator: Allocator<N, R, C> + Allocator<N, DimMinimum<R, C>>
{
    qr: MatrixMN<N, R, C>,
    tau: VectorN<N, DimMinimum<R, C>>,
}

impl<N: Scalar, R: DimMin<C>, C: Dim> Copy for QR<N, R, C>
where
    DefaultAllocator: Allocator<N, R, C> + Allocator<N, DimMinimum<R, C>>,
    MatrixMN<N, R, C>: Copy,
    VectorN<N, DimMinimum<R, C>>: Copy,
{}

impl<N: QRScalar + Zero, R: DimMin<C>, C: Dim> QR<N, R, C>
where DefaultAllocator: Allocator<N, R, C>
        + Allocator<N, R, DimMinimum<R, C>>
        + Allocator<N, DimMinimum<R, C>, C>
        + Allocator<N, DimMinimum<R, C>>
{
    /// Computes the QR decomposition of the matrix `m`.
    pub fn new(mut m: MatrixMN<N, R, C>) -> QR<N, R, C> {
        let (nrows, ncols) = m.data.shape();

        let mut info = 0;
        let mut tau = unsafe { Matrix::new_uninitialized_generic(nrows.min(ncols), U1) };

        if nrows.value() == 0 || ncols.value() == 0 {
            return QR { qr: m, tau: tau };
        }

        let lwork = N::xgeqrf_work_size(
            nrows.value() as i32,
            ncols.value() as i32,
            m.as_mut_slice(),
            nrows.value() as i32,
            tau.as_mut_slice(),
            &mut info,
        );

        let mut work = unsafe { ::uninitialized_vec(lwork as usize) };

        N::xgeqrf(
            nrows.value() as i32,
            ncols.value() as i32,
            m.as_mut_slice(),
            nrows.value() as i32,
            tau.as_mut_slice(),
            &mut work,
            lwork,
            &mut info,
        );

        QR { qr: m, tau: tau }
    }

    /// Retrieves the upper trapezoidal submatrix `R` of this decomposition.
    #[inline]
    pub fn r(&self) -> MatrixMN<N, DimMinimum<R, C>, C> {
        let (nrows, ncols) = self.qr.data.shape();
        self.qr.rows_generic(0, nrows.min(ncols)).upper_triangle()
    }
}

impl<N: QRReal + Zero, R: DimMin<C>, C: Dim> QR<N, R, C>
where DefaultAllocator: Allocator<N, R, C>
        + Allocator<N, R, DimMinimum<R, C>>
        + Allocator<N, DimMinimum<R, C>, C>
        + Allocator<N, DimMinimum<R, C>>
{
    /// Retrieves the matrices `(Q, R)` of this decompositions.
    pub fn unpack(
        self,
    ) -> (
        MatrixMN<N, R, DimMinimum<R, C>>,
        MatrixMN<N, DimMinimum<R, C>, C>,
    ) {
        (self.q(), self.r())
    }

    /// Computes the orthogonal matrix `Q` of this decomposition.
    #[inline]
    pub fn q(&self) -> MatrixMN<N, R, DimMinimum<R, C>> {
        let (nrows, ncols) = self.qr.data.shape();
        let min_nrows_ncols = nrows.min(ncols);

        if min_nrows_ncols.value() == 0 {
            return MatrixMN::from_element_generic(nrows, min_nrows_ncols, N::zero());
        }

        let mut q = self
            .qr
            .generic_slice((0, 0), (nrows, min_nrows_ncols))
            .into_owned();

        let mut info = 0;
        let nrows = nrows.value() as i32;

        let lwork = N::xorgqr_work_size(
            nrows,
            min_nrows_ncols.value() as i32,
            self.tau.len() as i32,
            q.as_mut_slice(),
            nrows,
            self.tau.as_slice(),
            &mut info,
        );

        let mut work = vec![N::zero(); lwork as usize];

        N::xorgqr(
            nrows,
            min_nrows_ncols.value() as i32,
            self.tau.len() as i32,
            q.as_mut_slice(),
            nrows,
            self.tau.as_slice(),
            &mut work,
            lwork,
            &mut info,
        );

        q
    }
}

/*
 *
 * Lapack functions dispatch.
 *
 */
/// Trait implemented by scalar types for which Lapack function exist to compute the
/// QR decomposition.
pub trait QRScalar: Scalar {
    fn xgeqrf(
        m: i32,
        n: i32,
        a: &mut [Self],
        lda: i32,
        tau: &mut [Self],
        work: &mut [Self],
        lwork: i32,
        info: &mut i32,
    );

    fn xgeqrf_work_size(
        m: i32,
        n: i32,
        a: &mut [Self],
        lda: i32,
        tau: &mut [Self],
        info: &mut i32,
    ) -> i32;
}

/// Trait implemented by reals for which Lapack function exist to compute the
/// QR decomposition.
pub trait QRReal: QRScalar {
    #[allow(missing_docs)]
    fn xorgqr(
        m: i32,
        n: i32,
        k: i32,
        a: &mut [Self],
        lda: i32,
        tau: &[Self],
        work: &mut [Self],
        lwork: i32,
        info: &mut i32,
    );

    #[allow(missing_docs)]
    fn xorgqr_work_size(
        m: i32,
        n: i32,
        k: i32,
        a: &mut [Self],
        lda: i32,
        tau: &[Self],
        info: &mut i32,
    ) -> i32;
}

macro_rules! qr_scalar_impl(
    ($N: ty, $xgeqrf: path) => (
        impl QRScalar for $N {
            #[inline]
            fn xgeqrf(m: i32, n: i32, a: &mut [Self], lda: i32, tau: &mut [Self],
                      work: &mut [Self], lwork: i32, info: &mut i32) {
                unsafe { $xgeqrf(m, n, a, lda, tau, work, lwork, info) }
            }

            #[inline]
            fn xgeqrf_work_size(m: i32, n: i32, a: &mut [Self], lda: i32, tau: &mut [Self],
                                info: &mut i32) -> i32 {
                let mut work = [ Zero::zero() ];
                let lwork = -1 as i32;

                unsafe { $xgeqrf(m, n, a, lda, tau, &mut work, lwork, info); }
                ComplexHelper::real_part(work[0]) as i32
            }
        }
    )
);

macro_rules! qr_real_impl(
    ($N: ty, $xorgqr: path) => (
        impl QRReal for $N {
            #[inline]
            fn xorgqr(m: i32, n: i32, k: i32, a: &mut [Self], lda: i32, tau: &[Self],
                      work: &mut [Self], lwork: i32, info: &mut i32) {
                unsafe { $xorgqr(m, n, k, a, lda, tau, work, lwork, info) }
            }

            #[inline]
            fn xorgqr_work_size(m: i32, n: i32, k: i32, a: &mut [Self], lda: i32, tau: &[Self],
                                info: &mut i32) -> i32 {
                let mut work = [ Zero::zero() ];
                let lwork = -1 as i32;

                unsafe { $xorgqr(m, n, k, a, lda, tau, &mut work, lwork, info); }
                ComplexHelper::real_part(work[0]) as i32
            }
        }
    )
);

qr_scalar_impl!(f32, lapack::sgeqrf);
qr_scalar_impl!(f64, lapack::dgeqrf);
qr_scalar_impl!(Complex<f32>, lapack::cgeqrf);
qr_scalar_impl!(Complex<f64>, lapack::zgeqrf);

qr_real_impl!(f32, lapack::sorgqr);
qr_real_impl!(f64, lapack::dorgqr);<|MERGE_RESOLUTION|>--- conflicted
+++ resolved
@@ -16,19 +16,6 @@
 #[cfg_attr(feature = "serde-serialize", derive(Serialize, Deserialize))]
 #[cfg_attr(
     feature = "serde-serialize",
-<<<<<<< HEAD
-    serde(bound(serialize = "DefaultAllocator: Allocator<N, R, C> +
-                           Allocator<N, DimMinimum<R, C>>,
-         MatrixMN<N, R, C>: Serialize,
-         VectorN<N, DimMinimum<R, C>>: Serialize"))
-)]
-#[cfg_attr(
-    feature = "serde-serialize",
-    serde(bound(deserialize = "DefaultAllocator: Allocator<N, R, C> +
-                           Allocator<N, DimMinimum<R, C>>,
-         MatrixMN<N, R, C>: Deserialize<'de>,
-         VectorN<N, DimMinimum<R, C>>: Deserialize<'de>"))
-=======
     serde(bound(
         serialize = "DefaultAllocator: Allocator<N, R, C> +
                            Allocator<N, DimMinimum<R, C>>,
@@ -44,7 +31,6 @@
          MatrixMN<N, R, C>: Deserialize<'de>,
          VectorN<N, DimMinimum<R, C>>: Deserialize<'de>"
     ))
->>>>>>> d702bf03
 )]
 #[derive(Clone, Debug)]
 pub struct QR<N: Scalar, R: DimMin<C>, C: Dim>
