extern crate nalgebra as na;
extern crate ncollide3d;

use na::{Isometry3, Point3, Vector3};
use ncollide3d::bounding_volume::{self, BoundingSphere, HasBoundingVolume};
<<<<<<< HEAD
use ncollide3d::partitioning::{BVT, BVH, VisitStatus};
use ncollide3d::query::{Ray, RayCast, visitors::RayInterferencesVisitor};
=======
use ncollide3d::partitioning::{BVH, BVT};
use ncollide3d::query::{visitors::RayInterferencesCollector, Ray, RayCast};
>>>>>>> 3d02cfc2
use ncollide3d::shape::{Ball, Capsule, Cone, Cuboid};

/*
 * Custom trait to group `HasBoudingSphere` and `RayCast` together.
 */
trait Shape3: HasBoundingVolume<f64, BoundingSphere<f64>> + RayCast<f64> {}

impl<T> Shape3 for T where T: HasBoundingVolume<f64, BoundingSphere<f64>> + RayCast<f64> {}

fn main() {
    let ball = Ball::new(0.5);
    let caps = Capsule::new(0.5, 0.75);
    let cone = Cone::new(0.5, 0.75);
    let cube = Cuboid::new(Vector3::new(1.0, 0.5, 1.0));

    let shapes = [
        &ball as &dyn Shape3,
        &caps as &dyn Shape3,
        &cone as &dyn Shape3,
        &cube as &dyn Shape3,
    ];

    let poss = [
        Isometry3::new(Vector3::new(0.0, 0.0, 1.0), na::zero()),
        Isometry3::new(Vector3::new(0.0, 0.0, 2.0), na::zero()),
        Isometry3::new(Vector3::new(0.0, 0.0, 3.0), na::zero()),
        Isometry3::new(Vector3::new(0.0, 2.0, 4.0), na::zero()),
    ];

    let idx_and_bounding_spheres: Vec<(usize, BoundingSphere<f64>)> = vec![
        (
            0usize,
            bounding_volume::bounding_sphere(shapes[0], &poss[0]),
        ),
        (
            1usize,
            bounding_volume::bounding_sphere(shapes[1], &poss[1]),
        ),
        (
            2usize,
            bounding_volume::bounding_sphere(shapes[2], &poss[2]),
        ),
        (
            3usize,
            bounding_volume::bounding_sphere(shapes[3], &poss[3]),
        ),
    ];

    let bvt = BVT::new_balanced(idx_and_bounding_spheres);
    let ray_hit = Ray::new(Point3::origin(), Vector3::z());
    let ray_miss = Ray::new(Point3::origin(), -Vector3::z());

    /*
     * Ray cast using a visitor.
     */
    let mut hit_count = 0;
    let mut miss_count = 0;

    // We need a new scope here to avoid borrowing issues.
    {
<<<<<<< HEAD
        let mut visitor_hit = RayInterferencesVisitor::new(&ray_hit, |_| { hit_count += 1; VisitStatus::Continue });
        let mut visitor_miss = RayInterferencesVisitor::new(&ray_miss, |_| { miss_count += 1; VisitStatus::Continue });
=======
        let mut visitor_hit =
            RayInterferencesCollector::new(&ray_hit, std::f64::MAX, &mut collector_hit);
        let mut visitor_miss =
            RayInterferencesCollector::new(&ray_miss, std::f64::MAX, &mut collector_miss);
>>>>>>> 3d02cfc2

        bvt.visit(&mut visitor_hit);
        bvt.visit(&mut visitor_miss);
    }

    assert_eq!(hit_count, 3);
    assert_eq!(miss_count, 0);
}<|MERGE_RESOLUTION|>--- conflicted
+++ resolved
@@ -3,13 +3,8 @@
 
 use na::{Isometry3, Point3, Vector3};
 use ncollide3d::bounding_volume::{self, BoundingSphere, HasBoundingVolume};
-<<<<<<< HEAD
-use ncollide3d::partitioning::{BVT, BVH, VisitStatus};
-use ncollide3d::query::{Ray, RayCast, visitors::RayInterferencesVisitor};
-=======
-use ncollide3d::partitioning::{BVH, BVT};
-use ncollide3d::query::{visitors::RayInterferencesCollector, Ray, RayCast};
->>>>>>> 3d02cfc2
+use ncollide3d::partitioning::{VisitStatus, BVH, BVT};
+use ncollide3d::query::{visitors::RayInterferencesVisitor, Ray, RayCast};
 use ncollide3d::shape::{Ball, Capsule, Cone, Cuboid};
 
 /*
@@ -70,15 +65,14 @@
 
     // We need a new scope here to avoid borrowing issues.
     {
-<<<<<<< HEAD
-        let mut visitor_hit = RayInterferencesVisitor::new(&ray_hit, |_| { hit_count += 1; VisitStatus::Continue });
-        let mut visitor_miss = RayInterferencesVisitor::new(&ray_miss, |_| { miss_count += 1; VisitStatus::Continue });
-=======
-        let mut visitor_hit =
-            RayInterferencesCollector::new(&ray_hit, std::f64::MAX, &mut collector_hit);
-        let mut visitor_miss =
-            RayInterferencesCollector::new(&ray_miss, std::f64::MAX, &mut collector_miss);
->>>>>>> 3d02cfc2
+        let mut visitor_hit = RayInterferencesVisitor::new(&ray_hit, std::f64::MAX, |_| {
+            hit_count += 1;
+            VisitStatus::Continue
+        });
+        let mut visitor_miss = RayInterferencesVisitor::new(&ray_miss, std::f64::MAX, |_| {
+            miss_count += 1;
+            VisitStatus::Continue
+        });
 
         bvt.visit(&mut visitor_hit);
         bvt.visit(&mut visitor_miss);
