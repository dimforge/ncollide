--- conflicted
+++ resolved
@@ -33,15 +33,8 @@
 alga       = "0.9"
 nalgebra   = "0.18"
 approx     = { version = "0.3", default-features = false }
-<<<<<<< HEAD
-rand       = { version = "0.6", default-features = false }
 serde      = { version = "1.0", optional = true, features = ["derive", "rc"]}
 
 [dev-dependencies]
 rand_isaac = "0.1"
-=======
-serde      = { version = "1.0", optional = true, features = ["derive", "rc"]}
-
-[dev-dependencies]
-rand       = { version = "0.6", default-features = false }
->>>>>>> f8dc17bd
+rand       = { version = "0.6", default-features = false }