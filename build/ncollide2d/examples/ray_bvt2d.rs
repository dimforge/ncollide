--- conflicted
+++ resolved
@@ -3,13 +3,8 @@
 
 use na::{Isometry2, Point2, Vector2};
 use ncollide2d::bounding_volume::{self, BoundingSphere, HasBoundingVolume};
-<<<<<<< HEAD
-use ncollide2d::partitioning::{BVT, BVH, VisitStatus};
-use ncollide2d::query::{Ray, RayCast, visitors::RayInterferencesVisitor};
-=======
-use ncollide2d::partitioning::{BVH, BVT};
-use ncollide2d::query::{visitors::RayInterferencesCollector, Ray, RayCast};
->>>>>>> 3d02cfc2
+use ncollide2d::partitioning::{VisitStatus, BVH, BVT};
+use ncollide2d::query::{visitors::RayInterferencesVisitor, Ray, RayCast};
 use ncollide2d::shape::{Ball, Cuboid};
 
 /*
@@ -71,15 +66,14 @@
 
     // We need a new scope here to avoid borrowing issues.
     {
-<<<<<<< HEAD
-        let mut visitor_hit = RayInterferencesVisitor::new(&ray_hit, |_| { hit_count += 1; VisitStatus::Continue });
-        let mut visitor_miss = RayInterferencesVisitor::new(&ray_miss, |_| { miss_count += 1; VisitStatus::Continue });
-=======
-        let mut visitor_hit =
-            RayInterferencesCollector::new(&ray_hit, std::f64::MAX, &mut collector_hit);
-        let mut visitor_miss =
-            RayInterferencesCollector::new(&ray_miss, std::f64::MAX, &mut collector_miss);
->>>>>>> 3d02cfc2
+        let mut visitor_hit = RayInterferencesVisitor::new(&ray_hit, std::f64::MAX, |_| {
+            hit_count += 1;
+            VisitStatus::Continue
+        });
+        let mut visitor_miss = RayInterferencesVisitor::new(&ray_miss, std::f64::MAX, |_| {
+            miss_count += 1;
+            VisitStatus::Continue
+        });
 
         bvt.visit(&mut visitor_hit);
         bvt.visit(&mut visitor_miss);
