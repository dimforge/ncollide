--- conflicted
+++ resolved
@@ -1,9 +1,5 @@
 extern crate rand;
-<<<<<<< HEAD
-=======
-extern crate time;
 extern crate num_traits as num;
->>>>>>> da63871c
 extern crate glfw;
 extern crate kiss3d;
 extern crate nalgebra as na;
