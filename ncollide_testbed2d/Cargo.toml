--- conflicted
+++ resolved
@@ -17,20 +17,10 @@
 recording = [ "mpeg_encoder" ]
 
 [dependencies]
-<<<<<<< HEAD
-num = "0.1.*"
-rand = "0.3.*"
-mpeg_encoder = { version = "0.2.*", optional = true }
-sfml = "0.11.*"
-nalgebra = "0.8.*"
-ncollide = "0.9.*"
-=======
-time         = "0.1"
 num          = "0.1"
 rand         = "0.3"
 sfml         = "0.11"
 alga         = "0.5"
 nalgebra     = "0.13"
 ncollide     = { path = "..", version = "0.13" }
-mpeg_encoder = { version = "0.2", optional = true }
->>>>>>> da63871c
+mpeg_encoder = { version = "0.2", optional = true }